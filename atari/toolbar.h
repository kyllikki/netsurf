--- conflicted
+++ resolved
@@ -13,47 +13,37 @@
     URL_INPUT_TEXT_AREA = 1
 };
 
-struct s_url_widget
-<<<<<<< HEAD
+struct s_url_widget
 {
-    /* widget is only redrawn when this flag is set */
-	bool redraw;
-	struct text_area *textarea;
+    /* widget is only redrawn when this flag is set */
+	bool redraw;
+	struct textarea *textarea;
 	GRECT rdw_area;
-	GRECT area;
+	GRECT area;
 };
 
-=======
-{
-	bool redraw;		 	/* widget is only redrawn when this flag is set */
-	struct textarea *textarea;
-	COMPONENT * comp;
-	GRECT rdw_area;
-};
+struct s_throbber_widget
+{
+	short index;
+	short max_index;
+	bool running;
+	GRECT area;
+};
 
->>>>>>> bfbb4ccb
-struct s_throbber_widget
-{
-	short index;
-	short max_index;
-	bool running;
-	GRECT area;
-};
-
-struct s_toolbar
-{
+struct s_toolbar
+{
 	struct s_gui_win_root *owner;
-	struct s_url_widget url;
+	struct s_url_widget url;
 	struct s_throbber_widget throbber;
 	GRECT btdim;
-	GRECT area;
+	GRECT area;
 	/* size & location of buttons: */
 	struct s_tb_button * buttons;
-	bool attached;
+	bool attached;
 	int btcnt;
 	int style;
 	bool redraw;
-    bool reflow;
+    bool reflow;
 };
 
 
@@ -76,10 +66,10 @@
 void toolbar_redraw(struct s_toolbar *tb, GRECT *clip);
 void toolbar_throbber_progress(struct s_toolbar *tb);
 /* public events handlers: */
-void toolbar_back_click(struct s_toolbar *tb);
-void toolbar_reload_click(struct s_toolbar *tb);
-void toolbar_forward_click(struct s_toolbar *tb);
-void toolbar_home_click(struct s_toolbar *tb);
+void toolbar_back_click(struct s_toolbar *tb);
+void toolbar_reload_click(struct s_toolbar *tb);
+void toolbar_forward_click(struct s_toolbar *tb);
+void toolbar_home_click(struct s_toolbar *tb);
 void toolbar_stop_click(struct s_toolbar *tb);
 
 
