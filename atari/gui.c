/*
 * Copyright 2010-2013 <ole@monochrom.net>
 *
 * This file is part of NetSurf, http://www.netsurf-browser.org/
 *
 * NetSurf is free software; you can redistribute it and/or modify
 * it under the terms of the GNU General Public License as published by
 * the Free Software Foundation; version 2 of the License.
 *
 * NetSurf is distributed in the hope that it will be useful,
 * but WITHOUT ANY WARRANTY; without even the implied warranty of
 * MERCHANTABILITY or FITNESS FOR A PARTICULAR PURPOSE.  See the
 * GNU General Public License for more details.
 *
 * You should have received a copy of the GNU General Public License
 * along with this program.  If not, see <http://www.gnu.org/licenses/>.
 */

 /*
 	This File provides all the mandatory functions prefixed with gui_
 */

#include <sys/types.h>
#include <sys/stat.h>
#include <fcntl.h>
#include <time.h>
#include <limits.h>
#include <unistd.h>
#include <string.h>
#include <stdbool.h>
#include <windom.h>
#include <hubbub/hubbub.h>

#include "content/urldb.h"
#include "content/fetch.h"
#include "content/fetchers/resource.h"
#include "css/utils.h"
#include "desktop/gui.h"
#include "desktop/history_core.h"
#include "desktop/plotters.h"
#include "desktop/netsurf.h"
#include "desktop/401login.h"

#include "desktop/options.h"
#include "desktop/save_complete.h"
#include "desktop/selection.h"
#include "desktop/textinput.h"
#include "desktop/browser.h"
#include "desktop/browser_private.h"
#include "desktop/mouse.h"
#include "render/font.h"
#include "utils/schedule.h"
#include "utils/url.h"
#include "utils/log.h"
#include "utils/messages.h"
#include "utils/utils.h"

#include "atari/gui.h"
#include "atari/misc.h"
#include "atari/findfile.h"
#include "atari/schedule.h"
#include "atari/browser_win.h"
#include "atari/browser.h"
#include "atari/statusbar.h"
#include "atari/toolbar.h"
#include "atari/verify_ssl.h"
#include "atari/hotlist.h"
#include "atari/history.h"
#include "atari/login.h"
#include "atari/global_evnt.h"
#include "atari/encoding.h"
#include "atari/res/netsurf.rsh"
#include "atari/plot/plot.h"
#include "atari/clipboard.h"
#include "atari/osspec.h"
#include "atari/search.h"
#include "cflib.h"

#define TODO() (0)/*printf("%s Unimplemented!\n", __FUNCTION__)*/
<<<<<<< HEAD

=======

>>>>>>> 6b4ab814
struct gui_window *input_window = NULL;
struct gui_window *window_list = NULL;
void * h_gem_rsrc;
OBJECT * h_gem_menu;
OBJECT **rsc_trindex;
short rsc_ntree;
long next_poll;
bool rendering = false;


/* Comandline / Options: */
int option_window_width;
int option_window_height;
int option_window_x;
int option_window_y;

/* Defaults to option_homepage_url, commandline options overwrites that value */
const char * option_homepage_url;

/* path to choices file: */
char options[PATH_MAX];


void gui_poll(bool active)
{
	short winloc[4];
	// int timeout; /* timeout in milliseconds */
	int flags = MU_MESAG | MU_KEYBD | MU_BUTTON ;
	short mx, my, dummy;

	evnt.timer = schedule_run();

	if( active || rendering ) {
		if( clock() >= next_poll ) {
			evnt.timer = 0;
			flags |= MU_TIMER;
			EvntWindom( flags );
			next_poll = clock() + (CLOCKS_PER_SEC>>3);
		}
	} else {
		if (input_window != NULL) {
			wind_get( 0, WF_TOP, &winloc[0], &winloc[1], &winloc[2], &winloc[3]);
			if (winloc[1] == _AESapid) {
				/* only check for mouse move when netsurf is on top: */
				// move that into m1 event handler
				graf_mkstate( &mx, &my, &dummy, &dummy );
				flags |= MU_M1;
				evnt.m1_flag = MO_LEAVE;
				evnt.m1_w = evnt.m1_h = 1;
				evnt.m1_x = mx;
				evnt.m1_y = my;
			}
		}
		flags |= MU_TIMER;
		EvntWindom( flags );
	}

	struct gui_window * g;
	for( g = window_list; g != NULL; g=g->next ) {
		if( browser_redraw_required( g ) ){
			browser_redraw( g );
		}
		if( g->root->toolbar ){
			if(g->root->toolbar->url.redraw ){
				tb_url_redraw( g );
			}
		}
	}
	if( evnt.timer != 0 && !active ){
		/* this suits for stuff with lower priority */
		/* TBD: really be spare on redraws??? */
		hotlist_redraw();
		global_history_redraw();
	}
}

struct gui_window *
gui_create_browser_window(struct browser_window *bw,
			  struct browser_window *clone,
			  bool new_tab)
{
	struct gui_window *gw=NULL;
	LOG(( "gw: %p, BW: %p, clone %p, tab: %d\n" , gw,  bw, clone,
		(int)new_tab
	));

	gw = malloc( sizeof(struct gui_window) );
	if (gw == NULL)
		return NULL;
	memset( gw, 0, sizeof(struct gui_window) );

	LOG(("new window: %p, bw: %p\n", gw, bw));
	window_create(gw, bw, WIDGET_STATUSBAR|WIDGET_TOOLBAR|WIDGET_RESIZE|WIDGET_SCROLL );
	if( gw->root->handle ) {
		GRECT pos = {
			option_window_x, option_window_y,
			option_window_width, option_window_height
		};
		window_open( gw , pos );
		/* Recalculate windows browser area now */
		browser_update_rects( gw );
		tb_update_buttons( gw, -1 );
		input_window = gw;
		/* TODO:... this line: placeholder to create a local history widget ... */
	}

	/* add the window to the window list: */
	if( window_list == NULL ) {
		window_list = gw;
		gw->next = NULL;
		gw->prev = NULL;
	} else {
		struct gui_window * tmp = window_list;
		while( tmp->next != NULL ) {
			tmp = tmp->next;
		}
		tmp->next = gw;
		gw->prev = tmp;
		gw->next = NULL;
	}

	return( gw );

}

void gui_window_destroy(struct gui_window *w)
{
	if (w == NULL)
		return;

	LOG(("%s\n", __FUNCTION__ ));

	input_window = NULL;

	window_destroy( w );

	/* unlink the window: */
	if(w->prev != NULL ) {
		w->prev->next = w->next;
	} else {
		window_list = w->next;
	}
	if( w->next != NULL ) {
		w->next->prev = w->prev;
	}
	free(w);
	w = NULL;

	w = window_list;
	while( w != NULL ) {
		if( w->root ) {
			input_window = w;
			break;
		}
		w = w->next;
	}
}

void gui_window_get_dimensions(struct gui_window *w, int *width, int *height,
			       bool scaled)
{
	if (w == NULL)
		return;
	LGRECT rect;
	browser_get_rect( w, BR_CONTENT, &rect  );
	*width = rect.g_w;
	*height = rect.g_h;
}

void gui_window_set_title(struct gui_window *gw, const char *title)
{
	int l;
	char * conv;

	if (gw == NULL)
		return;
	if( gw->root ){
		l = strlen(title);
		if( utf8_to_local_encoding(title, l, &conv) == UTF8_CONVERT_OK ){
			strncpy(gw->root->title, conv, atari_sysinfo.aes_max_win_title_len);
                	free( conv );
		} else {
			strncpy(gw->root->title, title, atari_sysinfo.aes_max_win_title_len);
		}
		gw->root->title[atari_sysinfo.aes_max_win_title_len] = 0;
		WindSetStr( gw->root->handle, WF_NAME, gw->root->title );
	}
}

/**
 * set the status bar message
 */
void gui_window_set_status(struct gui_window *w, const char *text)
{
	if (w == NULL || text == NULL )
		return;
	window_set_stauts( w , (char*)text );
}

void gui_window_redraw_window(struct gui_window *gw)
{
	CMP_BROWSER b;
	LGRECT rect;
	if (gw == NULL)
		return;
	b = gw->browser;
	browser_get_rect( gw, BR_CONTENT, &rect );
	browser_schedule_redraw( gw, 0, 0, rect.g_w, rect.g_h );
}

void gui_window_update_box(struct gui_window *gw, const struct rect *rect)
{
	CMP_BROWSER b;
	if (gw == NULL)
		return;
	b = gw->browser;
	int x0 = rect->x0 - b->scroll.current.x;
	int y0 = rect->y0 - b->scroll.current.y;
	int w,h;
	w = rect->x1 - rect->x0;
	h = rect->y1 - rect->y0;
 	browser_schedule_redraw_rect( gw, x0, y0, w, h );
}

bool gui_window_get_scroll(struct gui_window *w, int *sx, int *sy)
{
	if (w == NULL)
		return false;
	*sx = w->browser->scroll.current.x;
	*sy = w->browser->scroll.current.y;
	return( true );
}

void gui_window_set_scroll(struct gui_window *w, int sx, int sy)
{
	if ((w == NULL) ||
	    (w->browser->bw == NULL) ||
	    (w->browser->bw->current_content == NULL))
		return;
	if( sx != 0 ) {
		if( sx < 0 ) {
			browser_scroll(w, WA_LFLINE, abs(sx), true );
		} else {
			browser_scroll(w, WA_RTLINE, abs(sx), true );
		}
	}

	if( sy != 0 ) {
		if( sy < 0) {
			browser_scroll(w, WA_UPLINE, abs(sy), true );
		} else {
			browser_scroll(w, WA_DNLINE, abs(sy), true );
		}
	}
	return;

}

void gui_window_scroll_visible(struct gui_window *w, int x0, int y0, int x1, int y1)
{
	LOG(("%s:(%p, %d, %d, %d, %d)", __func__, w, x0, y0, x1, y1));
	gui_window_set_scroll(w,x0,y0);
	browser_schedule_redraw_rect( w, 0, 0, x1-x0,y1-y0);
}


/* It seems this method is called when content size got adjusted,
	so that we can adjust scroll info. We also have to call it when tab
	change occurs.
*/
void gui_window_update_extent(struct gui_window *gw)
{
	int oldx, oldy;
	oldx = gw->browser->scroll.current.x;
	oldy = gw->browser->scroll.current.y;
	if( gw->browser->bw->current_content != NULL ) {
		browser_set_content_size( gw,
			content_get_width(gw->browser->bw->current_content),
			content_get_height(gw->browser->bw->current_content)
		);
	}
}


void gui_clear_selection(struct gui_window *g)
{

}



/**
 * set the pointer shape
 */
void gui_window_set_pointer(struct gui_window *w, gui_pointer_shape shape)
{
	if (w == NULL)
		return;
	switch (shape) {
	case GUI_POINTER_POINT: /* link */
		gem_set_cursor(&gem_cursors.hand);
		break;

	case GUI_POINTER_MENU:
		gem_set_cursor(&gem_cursors.menu);
		break;

	case GUI_POINTER_CARET: /* input */
		gem_set_cursor(&gem_cursors.ibeam);
		break;

	case GUI_POINTER_CROSS:
		gem_set_cursor(&gem_cursors.cross);
		break;

	case GUI_POINTER_MOVE:
		gem_set_cursor(&gem_cursors.sizeall);
		break;

	case GUI_POINTER_RIGHT:
	case GUI_POINTER_LEFT:
		gem_set_cursor(&gem_cursors.sizewe);
		break;

	case GUI_POINTER_UP:
	case GUI_POINTER_DOWN:
		gem_set_cursor(&gem_cursors.sizens);
		break;

	case GUI_POINTER_RU:
	case GUI_POINTER_LD:
		gem_set_cursor(&gem_cursors.sizenesw);
		break;

	case GUI_POINTER_RD:
	case GUI_POINTER_LU:
		gem_set_cursor(&gem_cursors.sizenwse);
		break;

	case GUI_POINTER_WAIT:
		gem_set_cursor(&gem_cursors.wait);
		break;

	case GUI_POINTER_PROGRESS:
		gem_set_cursor(&gem_cursors.appstarting);
		break;

	case GUI_POINTER_NO_DROP:
		gem_set_cursor(&gem_cursors.nodrop);
		break;

	case GUI_POINTER_NOT_ALLOWED:
		gem_set_cursor(&gem_cursors.deny);
		break;

	case GUI_POINTER_HELP:
		gem_set_cursor(&gem_cursors.help);
		break;

	default:
		gem_set_cursor(&gem_cursors.arrow);
		break;
	}
}

void gui_window_hide_pointer(struct gui_window *w)
{
	TODO();
}


void gui_window_set_url(struct gui_window *w, const char *url)
{
	if (w == NULL)
		return;
	tb_url_set(w, (char*)url );
}

static void throbber_advance( void * data )
{
	LGRECT work;
	struct gui_window * gw = (struct gui_window *)data;
	if( gw->root == NULL )
		return;
	if( gw->root->toolbar == NULL )
		return;
	if( gw->root->toolbar->throbber.running == false )
		return;
	mt_CompGetLGrect(&app, gw->root->toolbar->throbber.comp,
						WF_WORKXYWH, &work);
	gw->root->toolbar->throbber.index++;
	if( gw->root->toolbar->throbber.index > gw->root->toolbar->throbber.max_index )
		gw->root->toolbar->throbber.index = THROBBER_MIN_INDEX;
	ApplWrite( _AESapid, WM_REDRAW,  gw->root->handle->handle,
		work.g_x, work.g_y, work.g_w, work.g_h );
	schedule(100, throbber_advance, gw );
}

void gui_window_start_throbber(struct gui_window *w)
{
	LGRECT work;
	if (w == NULL)
		return;
	if( w->root->toolbar->throbber.running == true )
		return;
	mt_CompGetLGrect(&app, w->root->toolbar->throbber.comp,
						WF_WORKXYWH, &work);
	w->root->toolbar->throbber.running = true;
	w->root->toolbar->throbber.index = THROBBER_MIN_INDEX;
	schedule(100, throbber_advance, w );
	ApplWrite( _AESapid, WM_REDRAW,  w->root->handle->handle,
		work.g_x, work.g_y, work.g_w, work.g_h );

    rendering = true;
}

void gui_window_stop_throbber(struct gui_window *w)
{
	LGRECT work;
	if (w == NULL)
		return;
	if( w->root->toolbar->throbber.running == false )
		return;

	schedule_remove(throbber_advance, w);

    /* refresh toolbar buttons: */
    tb_update_buttons( w, -1 );

    /* redraw throbber: */
	mt_CompGetLGrect(&app, w->root->toolbar->throbber.comp,
						WF_WORKXYWH, &work);
	w->root->toolbar->throbber.running = false;
	ApplWrite( _AESapid, WM_REDRAW,  w->root->handle->handle,
		work.g_x, work.g_y, work.g_w, work.g_h );

    rendering = false;
}

/* Place caret in window */
void gui_window_place_caret(struct gui_window *w, int x, int y, int height)
{
	if (w == NULL)
		return;
	if( w->browser->caret.current.g_w > 0 )
		gui_window_remove_caret( w );
	w->browser->caret.requested.g_x = x;
	w->browser->caret.requested.g_y = y;
	w->browser->caret.requested.g_w = 1;
	w->browser->caret.requested.g_h = height;
	w->browser->caret.redraw = true;
	return;
}


/**
 * clear window caret
 */
void
gui_window_remove_caret(struct gui_window *w)
{
	if (w == NULL)
		return;

	if( w->browser->caret.background.fd_addr != NULL ){
		browser_restore_caret_background( w, NULL );
		w->browser->caret.requested.g_w = 0;
		w->browser->caret.current.g_w = 0;
	}
	return;
}

void
gui_window_set_icon(struct gui_window *g, hlcache_handle *icon)
{
	struct bitmap *bmp_icon;

	bmp_icon = (icon != NULL) ? content_get_bitmap(icon) : NULL;

	window_set_icon(g, bmp_icon);
}

void
gui_window_set_search_ico(hlcache_handle *ico)
{
	TODO();
}

void gui_window_new_content(struct gui_window *w)
{
	w->browser->scroll.current.x = 0;
	w->browser->scroll.current.y = 0;
	w->browser->scroll.requested.x = 0;
	w->browser->scroll.requested.y = 0;
	w->browser->scroll.required = true;
	gui_window_redraw_window( w );
}

bool gui_window_scroll_start(struct gui_window *w)
{
	TODO();
	return true;
}

bool gui_window_drag_start(struct gui_window *g, gui_drag_type type,
		const struct rect *rect)
{
	TODO();
	return true;
}

void gui_window_save_link(struct gui_window *g, const char *url,
		const char *title)
{
	LOG(("%s -> %s", title, url ));
	TODO();
}

void gui_drag_save_object(gui_save_type type, hlcache_handle *c,
			  struct gui_window *w)
{
	LOG((""));
	TODO();
}

void gui_drag_save_selection(struct selection *s, struct gui_window *w)
{
	LOG((""));
	TODO();
}

void gui_start_selection(struct gui_window *w)
{

}

/**
 * Core asks front end for clipboard contents.
 *
 * \param  buffer  UTF-8 text, allocated by front end, ownership yeilded to core
 * \param  length  Byte length of UTF-8 text in buffer
 */
void gui_get_clipboard(char **buffer, size_t *length)
{
	char *clip;
	size_t clip_len;

	*length = 0;
	*buffer = 0;

	clip = scrap_txt_read();

	if(clip == NULL){
		return;
	} else {

		// clipboard is in atari encoding, convert it to utf8:

		char *utf8 = NULL;
		utf8_convert_ret ret;

		clip_len = strlen(clip);
		if (clip_len > 0) {
			ret = utf8_to_local_encoding(clip, clip_len, &utf8);
			if (ret == UTF8_CONVERT_OK && utf8 != NULL) {
				*buffer = utf8;
				*length = strlen(utf8);
			}
			else {
				assert(ret == UTF8_CONVERT_OK && utf8 != NULL);
			}
		}

		free(clip);
	}
}

/**
 * Core tells front end to put given text in clipboard
 *
 * \param  buffer    UTF-8 text, owned by core
 * \param  length    Byte length of UTF-8 text in buffer
 * \param  styles    Array of styles given to text runs, owned by core, or NULL
 * \param  n_styles  Number of text run styles in array
 */
void gui_set_clipboard(const char *buffer, size_t length,
		nsclipboard_styles styles[], int n_styles)
{
	if (length > 0 && buffer != NULL) {

		// convert utf8 input to atari encoding:

		utf8_convert_ret ret;
		char *clip = NULL;

		ret = utf8_to_local_encoding(buffer,length, &clip);
		if (ret == UTF8_CONVERT_OK) {
			scrap_txt_write(clip);
		} else {
			assert(ret == UTF8_CONVERT_OK);
		}
		free(clip);
	}
}



void gui_create_form_select_menu(struct browser_window *bw,
				 struct form_control *control)
{
	TODO();
}

/**
 * Broadcast an URL that we can't handle.
 */
void gui_launch_url(const char *url)
{
	TODO();
	LOG(("launch file: %s\n", url));
}

void gui_401login_open(nsurl *url, const char *realm,
		nserror (*cb)(bool proceed, void *pw), void *cbpw)
{
	bool bres;
	char * out = NULL;
	bres = login_form_do( url, (char*)realm, &out  );
	if( bres ) {
		LOG(("url: %s, realm: %s, auth: %s\n", url, realm, out ));
		urldb_set_auth_details(url, realm, out );
	}
	if( out != NULL ){
		free( out );
	}
	if( cb != NULL )
		cb(bres, cbpw);
}

void gui_cert_verify(nsurl *url, const struct ssl_cert_info *certs,
		unsigned long num,
		nserror (*cb)(bool proceed, void *pw), void *cbpw)
{
	LOG((""));

	bool bres;
	/*bres = verify_ssl_form_do(url, certs, num);
	if( bres )
		urldb_set_cert_permissions(url, true);
	*/
	// TODO: localize string
	int b = form_alert(1, "[2][SSL Verify failed, continue?][Continue|Abort]");
	bres = (b==1)? true : false;
	LOG(("Trust: %d", bres ));
	urldb_set_cert_permissions(url, bres);
	cb(bres, cbpw);
}

void gui_quit(void)
{
	LOG((""));

	struct gui_window * gw = window_list;
	struct gui_window * tmp = window_list;

	while( gw ) {
		tmp = gw->next;
		browser_window_destroy(gw->browser->bw);
		gw = tmp;
	}

	global_history_destroy();
	hotlist_destroy();
	toolbar_exit();

	urldb_save_cookies(nsoption_charp(cookie_file));
	urldb_save(nsoption_charp(url_file));

	RsrcXtype( 0, rsc_trindex, rsc_ntree);
	unbind_global_events();
	MenuBar( h_gem_menu , 0 );
	if( h_gem_rsrc != NULL ) {
		RsrcXfree(h_gem_rsrc );
	}
	LOG(("Shutting down plotter"));
	plot_finalise();
	LOG(("done"));
}




static bool
process_cmdline(int argc, char** argv)
{
	int opt;
	bool set_default_dimensions = true;

	LOG(("argc %d, argv %p", argc, argv));

	if ((nsoption_int(window_width) != 0) && (nsoption_int(window_height) != 0)) {

		option_window_width = nsoption_int(window_width);
		option_window_height = nsoption_int(window_height);
		option_window_x = nsoption_int(window_x);
		option_window_y = nsoption_int(window_y);

		if (option_window_width <= app.w && option_window_height < app.h) {
			set_default_dimensions = false;
		}
	}

	if (set_default_dimensions) {
		if( sys_type() == SYS_TOS ){
			/* on single tasking OS, start as fulled window: */
			option_window_width = app.w;
			option_window_height = app.h-20;
			option_window_x = app.w/2-(option_window_width/2);
			option_window_y = (app.h/2)-(option_window_height/2);
		} else {
			option_window_width = 600;
			option_window_height = 360;
			option_window_x = 10;
			option_window_y = 30;
		}
	}

	if (nsoption_charp(homepage_url) != NULL)
		option_homepage_url = nsoption_charp(homepage_url);
	else
		option_homepage_url = NETSURF_HOMEPAGE;

	while((opt = getopt(argc, argv, "w:h:")) != -1) {
		switch (opt) {
		case 'w':
			option_window_width = atoi(optarg);
			break;

		case 'h':
			option_window_height = atoi(optarg);
			break;

		default:
			fprintf(stderr,
				"Usage: %s [w,h,v] url\n",
				argv[0]);
			return false;
		}
	}

	if (optind < argc) {
		option_homepage_url = argv[optind];
	}
	return true;
}

static inline void create_cursor(int flags, short mode, void * form, MFORM_EX * m)
{
	m->flags = flags;
	m->number = mode;
	if( flags & MFORM_EX_FLAG_USERFORM ) {
		m->number = mode;
		m->tree = (OBJECT*)form;
	}
}

nsurl *gui_get_resource_url(const char *path)
{
	char buf[PATH_MAX];
	char *raw;
	nsurl *url = NULL;

	atari_find_resource((char*)&buf, path, path);
	raw = path_to_url((char*)&buf);
	if (raw != NULL) {
		nsurl_create(raw, &url);
		free(raw);
	}

	return url;
}

/* Documented in desktop/options.h */
void gui_options_init_defaults(void)
{
	/* Set defaults for absent option strings */
	nsoption_setnull_charp(cookie_file, strdup("cookies"));

	if (nsoption_charp(cookie_file) == NULL) {
		die("Failed initialising string options");
	}
}

static void gui_init(int argc, char** argv)
{
	char buf[PATH_MAX];
	OBJECT * cursors;

	atari_find_resource(buf, "netsurf.rsc", "./res/netsurf.rsc");
	LOG(("%s ", (char*)&buf));
	h_gem_rsrc = RsrcXload( (char*) &buf );

	if( !h_gem_rsrc )
		die("Uable to open GEM Resource file!");
	rsc_trindex = RsrcGhdr(h_gem_rsrc)->trindex;
	rsc_ntree   = RsrcGhdr(h_gem_rsrc)->ntree;

	RsrcGaddr( h_gem_rsrc, R_TREE, MAINMENU , &h_gem_menu );
	RsrcXtype( RSRC_XTYPE, rsc_trindex, rsc_ntree);

	create_cursor(0, POINT_HAND, NULL, &gem_cursors.hand );
	create_cursor(0, TEXT_CRSR,  NULL, &gem_cursors.ibeam );
	create_cursor(0, THIN_CROSS, NULL, &gem_cursors.cross);
 	create_cursor(0, BUSY_BEE, NULL, &gem_cursors.wait);
	create_cursor(0, ARROW, NULL, &gem_cursors.arrow);
	create_cursor(0, OUTLN_CROSS, NULL, &gem_cursors.sizeall);
	create_cursor(0, OUTLN_CROSS, NULL, &gem_cursors.sizenesw);
	create_cursor(0, OUTLN_CROSS, NULL, &gem_cursors.sizenwse);
	RsrcGaddr( h_gem_rsrc, R_TREE, CURSOR , &cursors );
	create_cursor(MFORM_EX_FLAG_USERFORM, CURSOR_APPSTART,
		cursors, &gem_cursors.appstarting);
	gem_set_cursor( &gem_cursors.appstarting );
	create_cursor(MFORM_EX_FLAG_USERFORM, CURSOR_SIZEWE,
		cursors, &gem_cursors.sizewe);
	create_cursor(MFORM_EX_FLAG_USERFORM, CURSOR_SIZENS,
		cursors, &gem_cursors.sizens);
	create_cursor(MFORM_EX_FLAG_USERFORM, CURSOR_NODROP,
		cursors, &gem_cursors.nodrop);
	create_cursor(MFORM_EX_FLAG_USERFORM, CURSOR_DENY,
		cursors, &gem_cursors.deny);
	create_cursor(MFORM_EX_FLAG_USERFORM, CURSOR_MENU,
		cursors, &gem_cursors.menu);
	create_cursor(MFORM_EX_FLAG_USERFORM, CURSOR_HELP,
		cursors, &gem_cursors.help);

	LOG(("Enabling core select menu"));
	nsoption_set_bool(core_select_menu, true);

	LOG(("Loading url.db from: %s", nsoption_charp(url_file) ));
	if( strlen(nsoption_charp(url_file)) ){
		urldb_load(nsoption_charp(url_file));
	}

	LOG(("Loading cookies from: %s", nsoption_charp(cookie_file) ));
	if( strlen(nsoption_charp(cookie_file)) ){
		urldb_load_cookies(nsoption_charp(cookie_file));
	}

	if (process_cmdline(argc,argv) != true)
		die("unable to process command line.\n");

	nkc_init();
	plot_init(nsoption_charp(atari_font_driver));
}

static char *theapp = (char*)"NetSurf";
static void gui_init2(int argc, char** argv)
{
	MenuBar( h_gem_menu , 1 );
	bind_global_events();
	menu_register( -1, theapp);
	if (sys_type() & (SYS_MAGIC|SYS_NAES|SYS_XAAES)) {
		menu_register( _AESapid, (char*)"  NetSurf ");
	}
	tree_set_icon_dir( nsoption_charp(tree_icons_path) );
	global_history_init();
	hotlist_init();
	toolbar_init();
}

/* #define WITH_DBG_LOGFILE 1 */
/** Entry point from OS.
 *
 * /param argc The number of arguments in the string vector.
 * /param argv The argument string vector.
 * /return The return code to the OS
 */
int main(int argc, char** argv)
{
	char messages[PATH_MAX];

	setbuf(stderr, NULL);
	setbuf(stdout, NULL);
#ifdef WITH_DBG_LOGFILE
	freopen("stdout.log", "a+", stdout);
	freopen("stderr.log", "a+", stderr);
#endif
	ApplInit();
	graf_mouse(BUSY_BEE, NULL);
	init_os_info();
	atari_find_resource((char*)&messages, "messages", "res/messages");
	atari_find_resource((char*)&options, "Choices", "Choices");
	netsurf_init(&argc, &argv, options, messages);
	gui_init(argc, argv);
	gui_init2(argc, argv);
	browser_window_create(option_homepage_url, 0, 0, true, false);
	graf_mouse( ARROW , NULL);
	netsurf_main_loop();
	netsurf_exit();
	LOG(("ApplExit"));
	ApplExit();
#ifdef WITH_DBG_LOGFILE
	fclose(stdout);
	fclose(stderr);
#endif

	return 0;
}


>>>>>>> master<|MERGE_RESOLUTION|>--- conflicted
+++ resolved
@@ -1,621 +1,617 @@
-/*
- * Copyright 2010-2013 <ole@monochrom.net>
- *
- * This file is part of NetSurf, http://www.netsurf-browser.org/
- *
- * NetSurf is free software; you can redistribute it and/or modify
- * it under the terms of the GNU General Public License as published by
- * the Free Software Foundation; version 2 of the License.
- *
- * NetSurf is distributed in the hope that it will be useful,
- * but WITHOUT ANY WARRANTY; without even the implied warranty of
- * MERCHANTABILITY or FITNESS FOR A PARTICULAR PURPOSE.  See the
- * GNU General Public License for more details.
- *
- * You should have received a copy of the GNU General Public License
- * along with this program.  If not, see <http://www.gnu.org/licenses/>.
- */
-
- /*
- 	This File provides all the mandatory functions prefixed with gui_
- */
-
-#include <sys/types.h>
-#include <sys/stat.h>
-#include <fcntl.h>
-#include <time.h>
-#include <limits.h>
-#include <unistd.h>
-#include <string.h>
-#include <stdbool.h>
-#include <windom.h>
-#include <hubbub/hubbub.h>
-
-#include "content/urldb.h"
-#include "content/fetch.h"
-#include "content/fetchers/resource.h"
-#include "css/utils.h"
-#include "desktop/gui.h"
-#include "desktop/history_core.h"
-#include "desktop/plotters.h"
-#include "desktop/netsurf.h"
-#include "desktop/401login.h"
-
-#include "desktop/options.h"
-#include "desktop/save_complete.h"
-#include "desktop/selection.h"
-#include "desktop/textinput.h"
-#include "desktop/browser.h"
-#include "desktop/browser_private.h"
-#include "desktop/mouse.h"
-#include "render/font.h"
-#include "utils/schedule.h"
-#include "utils/url.h"
-#include "utils/log.h"
-#include "utils/messages.h"
-#include "utils/utils.h"
-
-#include "atari/gui.h"
-#include "atari/misc.h"
-#include "atari/findfile.h"
-#include "atari/schedule.h"
-#include "atari/browser_win.h"
-#include "atari/browser.h"
-#include "atari/statusbar.h"
-#include "atari/toolbar.h"
-#include "atari/verify_ssl.h"
-#include "atari/hotlist.h"
-#include "atari/history.h"
-#include "atari/login.h"
-#include "atari/global_evnt.h"
-#include "atari/encoding.h"
-#include "atari/res/netsurf.rsh"
-#include "atari/plot/plot.h"
-#include "atari/clipboard.h"
-#include "atari/osspec.h"
-#include "atari/search.h"
-#include "cflib.h"
-
-#define TODO() (0)/*printf("%s Unimplemented!\n", __FUNCTION__)*/
-<<<<<<< HEAD
-
-=======
-
->>>>>>> 6b4ab814
-struct gui_window *input_window = NULL;
-struct gui_window *window_list = NULL;
-void * h_gem_rsrc;
-OBJECT * h_gem_menu;
-OBJECT **rsc_trindex;
-short rsc_ntree;
-long next_poll;
-bool rendering = false;
-
-
-/* Comandline / Options: */
-int option_window_width;
-int option_window_height;
-int option_window_x;
-int option_window_y;
-
-/* Defaults to option_homepage_url, commandline options overwrites that value */
-const char * option_homepage_url;
-
-/* path to choices file: */
-char options[PATH_MAX];
-
-
-void gui_poll(bool active)
-{
-	short winloc[4];
-	// int timeout; /* timeout in milliseconds */
-	int flags = MU_MESAG | MU_KEYBD | MU_BUTTON ;
-	short mx, my, dummy;
-
-	evnt.timer = schedule_run();
-
-	if( active || rendering ) {
-		if( clock() >= next_poll ) {
-			evnt.timer = 0;
-			flags |= MU_TIMER;
-			EvntWindom( flags );
-			next_poll = clock() + (CLOCKS_PER_SEC>>3);
-		}
-	} else {
-		if (input_window != NULL) {
-			wind_get( 0, WF_TOP, &winloc[0], &winloc[1], &winloc[2], &winloc[3]);
-			if (winloc[1] == _AESapid) {
-				/* only check for mouse move when netsurf is on top: */
-				// move that into m1 event handler
-				graf_mkstate( &mx, &my, &dummy, &dummy );
-				flags |= MU_M1;
-				evnt.m1_flag = MO_LEAVE;
-				evnt.m1_w = evnt.m1_h = 1;
-				evnt.m1_x = mx;
-				evnt.m1_y = my;
-			}
-		}
-		flags |= MU_TIMER;
-		EvntWindom( flags );
-	}
-
-	struct gui_window * g;
-	for( g = window_list; g != NULL; g=g->next ) {
-		if( browser_redraw_required( g ) ){
-			browser_redraw( g );
-		}
-		if( g->root->toolbar ){
-			if(g->root->toolbar->url.redraw ){
-				tb_url_redraw( g );
-			}
-		}
-	}
-	if( evnt.timer != 0 && !active ){
-		/* this suits for stuff with lower priority */
-		/* TBD: really be spare on redraws??? */
-		hotlist_redraw();
-		global_history_redraw();
-	}
-}
-
-struct gui_window *
-gui_create_browser_window(struct browser_window *bw,
-			  struct browser_window *clone,
-			  bool new_tab)
-{
-	struct gui_window *gw=NULL;
-	LOG(( "gw: %p, BW: %p, clone %p, tab: %d\n" , gw,  bw, clone,
-		(int)new_tab
-	));
-
-	gw = malloc( sizeof(struct gui_window) );
-	if (gw == NULL)
-		return NULL;
-	memset( gw, 0, sizeof(struct gui_window) );
-
-	LOG(("new window: %p, bw: %p\n", gw, bw));
-	window_create(gw, bw, WIDGET_STATUSBAR|WIDGET_TOOLBAR|WIDGET_RESIZE|WIDGET_SCROLL );
-	if( gw->root->handle ) {
-		GRECT pos = {
-			option_window_x, option_window_y,
-			option_window_width, option_window_height
-		};
-		window_open( gw , pos );
-		/* Recalculate windows browser area now */
-		browser_update_rects( gw );
-		tb_update_buttons( gw, -1 );
-		input_window = gw;
-		/* TODO:... this line: placeholder to create a local history widget ... */
-	}
-
-	/* add the window to the window list: */
-	if( window_list == NULL ) {
-		window_list = gw;
-		gw->next = NULL;
-		gw->prev = NULL;
-	} else {
-		struct gui_window * tmp = window_list;
-		while( tmp->next != NULL ) {
-			tmp = tmp->next;
-		}
-		tmp->next = gw;
-		gw->prev = tmp;
-		gw->next = NULL;
-	}
-
-	return( gw );
-
-}
-
-void gui_window_destroy(struct gui_window *w)
-{
-	if (w == NULL)
-		return;
-
-	LOG(("%s\n", __FUNCTION__ ));
-
-	input_window = NULL;
-
-	window_destroy( w );
-
-	/* unlink the window: */
-	if(w->prev != NULL ) {
-		w->prev->next = w->next;
-	} else {
-		window_list = w->next;
-	}
-	if( w->next != NULL ) {
-		w->next->prev = w->prev;
-	}
-	free(w);
-	w = NULL;
-
-	w = window_list;
-	while( w != NULL ) {
-		if( w->root ) {
-			input_window = w;
-			break;
-		}
-		w = w->next;
-	}
-}
-
-void gui_window_get_dimensions(struct gui_window *w, int *width, int *height,
-			       bool scaled)
-{
-	if (w == NULL)
-		return;
-	LGRECT rect;
-	browser_get_rect( w, BR_CONTENT, &rect  );
-	*width = rect.g_w;
-	*height = rect.g_h;
-}
-
-void gui_window_set_title(struct gui_window *gw, const char *title)
-{
-	int l;
-	char * conv;
-
-	if (gw == NULL)
-		return;
-	if( gw->root ){
-		l = strlen(title);
-		if( utf8_to_local_encoding(title, l, &conv) == UTF8_CONVERT_OK ){
-			strncpy(gw->root->title, conv, atari_sysinfo.aes_max_win_title_len);
-                	free( conv );
-		} else {
-			strncpy(gw->root->title, title, atari_sysinfo.aes_max_win_title_len);
-		}
-		gw->root->title[atari_sysinfo.aes_max_win_title_len] = 0;
-		WindSetStr( gw->root->handle, WF_NAME, gw->root->title );
-	}
-}
-
-/**
- * set the status bar message
- */
-void gui_window_set_status(struct gui_window *w, const char *text)
-{
-	if (w == NULL || text == NULL )
-		return;
-	window_set_stauts( w , (char*)text );
-}
-
-void gui_window_redraw_window(struct gui_window *gw)
-{
-	CMP_BROWSER b;
-	LGRECT rect;
-	if (gw == NULL)
-		return;
-	b = gw->browser;
-	browser_get_rect( gw, BR_CONTENT, &rect );
-	browser_schedule_redraw( gw, 0, 0, rect.g_w, rect.g_h );
-}
-
-void gui_window_update_box(struct gui_window *gw, const struct rect *rect)
-{
-	CMP_BROWSER b;
-	if (gw == NULL)
-		return;
-	b = gw->browser;
-	int x0 = rect->x0 - b->scroll.current.x;
-	int y0 = rect->y0 - b->scroll.current.y;
-	int w,h;
-	w = rect->x1 - rect->x0;
-	h = rect->y1 - rect->y0;
- 	browser_schedule_redraw_rect( gw, x0, y0, w, h );
-}
-
-bool gui_window_get_scroll(struct gui_window *w, int *sx, int *sy)
-{
-	if (w == NULL)
-		return false;
-	*sx = w->browser->scroll.current.x;
-	*sy = w->browser->scroll.current.y;
-	return( true );
-}
-
-void gui_window_set_scroll(struct gui_window *w, int sx, int sy)
-{
-	if ((w == NULL) ||
-	    (w->browser->bw == NULL) ||
-	    (w->browser->bw->current_content == NULL))
-		return;
-	if( sx != 0 ) {
-		if( sx < 0 ) {
-			browser_scroll(w, WA_LFLINE, abs(sx), true );
-		} else {
-			browser_scroll(w, WA_RTLINE, abs(sx), true );
-		}
-	}
-
-	if( sy != 0 ) {
-		if( sy < 0) {
-			browser_scroll(w, WA_UPLINE, abs(sy), true );
-		} else {
-			browser_scroll(w, WA_DNLINE, abs(sy), true );
-		}
-	}
-	return;
-
-}
-
-void gui_window_scroll_visible(struct gui_window *w, int x0, int y0, int x1, int y1)
-{
-	LOG(("%s:(%p, %d, %d, %d, %d)", __func__, w, x0, y0, x1, y1));
-	gui_window_set_scroll(w,x0,y0);
-	browser_schedule_redraw_rect( w, 0, 0, x1-x0,y1-y0);
-}
-
-
-/* It seems this method is called when content size got adjusted,
-	so that we can adjust scroll info. We also have to call it when tab
-	change occurs.
-*/
-void gui_window_update_extent(struct gui_window *gw)
-{
-	int oldx, oldy;
-	oldx = gw->browser->scroll.current.x;
-	oldy = gw->browser->scroll.current.y;
-	if( gw->browser->bw->current_content != NULL ) {
-		browser_set_content_size( gw,
-			content_get_width(gw->browser->bw->current_content),
-			content_get_height(gw->browser->bw->current_content)
-		);
-	}
-}
-
-
-void gui_clear_selection(struct gui_window *g)
-{
-
-}
-
-
-
-/**
- * set the pointer shape
- */
-void gui_window_set_pointer(struct gui_window *w, gui_pointer_shape shape)
-{
-	if (w == NULL)
-		return;
-	switch (shape) {
-	case GUI_POINTER_POINT: /* link */
-		gem_set_cursor(&gem_cursors.hand);
-		break;
-
-	case GUI_POINTER_MENU:
-		gem_set_cursor(&gem_cursors.menu);
-		break;
-
-	case GUI_POINTER_CARET: /* input */
-		gem_set_cursor(&gem_cursors.ibeam);
-		break;
-
-	case GUI_POINTER_CROSS:
-		gem_set_cursor(&gem_cursors.cross);
-		break;
-
-	case GUI_POINTER_MOVE:
-		gem_set_cursor(&gem_cursors.sizeall);
-		break;
-
-	case GUI_POINTER_RIGHT:
-	case GUI_POINTER_LEFT:
-		gem_set_cursor(&gem_cursors.sizewe);
-		break;
-
-	case GUI_POINTER_UP:
-	case GUI_POINTER_DOWN:
-		gem_set_cursor(&gem_cursors.sizens);
-		break;
-
-	case GUI_POINTER_RU:
-	case GUI_POINTER_LD:
-		gem_set_cursor(&gem_cursors.sizenesw);
-		break;
-
-	case GUI_POINTER_RD:
-	case GUI_POINTER_LU:
-		gem_set_cursor(&gem_cursors.sizenwse);
-		break;
-
-	case GUI_POINTER_WAIT:
-		gem_set_cursor(&gem_cursors.wait);
-		break;
-
-	case GUI_POINTER_PROGRESS:
-		gem_set_cursor(&gem_cursors.appstarting);
-		break;
-
-	case GUI_POINTER_NO_DROP:
-		gem_set_cursor(&gem_cursors.nodrop);
-		break;
-
-	case GUI_POINTER_NOT_ALLOWED:
-		gem_set_cursor(&gem_cursors.deny);
-		break;
-
-	case GUI_POINTER_HELP:
-		gem_set_cursor(&gem_cursors.help);
-		break;
-
-	default:
-		gem_set_cursor(&gem_cursors.arrow);
-		break;
-	}
-}
-
-void gui_window_hide_pointer(struct gui_window *w)
-{
-	TODO();
-}
-
-
-void gui_window_set_url(struct gui_window *w, const char *url)
-{
-	if (w == NULL)
-		return;
-	tb_url_set(w, (char*)url );
-}
-
-static void throbber_advance( void * data )
-{
-	LGRECT work;
-	struct gui_window * gw = (struct gui_window *)data;
-	if( gw->root == NULL )
-		return;
-	if( gw->root->toolbar == NULL )
-		return;
-	if( gw->root->toolbar->throbber.running == false )
-		return;
-	mt_CompGetLGrect(&app, gw->root->toolbar->throbber.comp,
-						WF_WORKXYWH, &work);
-	gw->root->toolbar->throbber.index++;
-	if( gw->root->toolbar->throbber.index > gw->root->toolbar->throbber.max_index )
-		gw->root->toolbar->throbber.index = THROBBER_MIN_INDEX;
-	ApplWrite( _AESapid, WM_REDRAW,  gw->root->handle->handle,
-		work.g_x, work.g_y, work.g_w, work.g_h );
-	schedule(100, throbber_advance, gw );
-}
-
-void gui_window_start_throbber(struct gui_window *w)
-{
-	LGRECT work;
-	if (w == NULL)
-		return;
-	if( w->root->toolbar->throbber.running == true )
-		return;
-	mt_CompGetLGrect(&app, w->root->toolbar->throbber.comp,
-						WF_WORKXYWH, &work);
-	w->root->toolbar->throbber.running = true;
-	w->root->toolbar->throbber.index = THROBBER_MIN_INDEX;
-	schedule(100, throbber_advance, w );
-	ApplWrite( _AESapid, WM_REDRAW,  w->root->handle->handle,
-		work.g_x, work.g_y, work.g_w, work.g_h );
-
-    rendering = true;
-}
-
-void gui_window_stop_throbber(struct gui_window *w)
-{
-	LGRECT work;
-	if (w == NULL)
-		return;
-	if( w->root->toolbar->throbber.running == false )
-		return;
-
-	schedule_remove(throbber_advance, w);
-
-    /* refresh toolbar buttons: */
-    tb_update_buttons( w, -1 );
-
-    /* redraw throbber: */
-	mt_CompGetLGrect(&app, w->root->toolbar->throbber.comp,
-						WF_WORKXYWH, &work);
-	w->root->toolbar->throbber.running = false;
-	ApplWrite( _AESapid, WM_REDRAW,  w->root->handle->handle,
-		work.g_x, work.g_y, work.g_w, work.g_h );
-
-    rendering = false;
-}
-
-/* Place caret in window */
-void gui_window_place_caret(struct gui_window *w, int x, int y, int height)
-{
-	if (w == NULL)
-		return;
-	if( w->browser->caret.current.g_w > 0 )
-		gui_window_remove_caret( w );
-	w->browser->caret.requested.g_x = x;
-	w->browser->caret.requested.g_y = y;
-	w->browser->caret.requested.g_w = 1;
-	w->browser->caret.requested.g_h = height;
-	w->browser->caret.redraw = true;
-	return;
-}
-
-
-/**
- * clear window caret
- */
-void
-gui_window_remove_caret(struct gui_window *w)
-{
-	if (w == NULL)
-		return;
-
-	if( w->browser->caret.background.fd_addr != NULL ){
-		browser_restore_caret_background( w, NULL );
-		w->browser->caret.requested.g_w = 0;
-		w->browser->caret.current.g_w = 0;
-	}
-	return;
-}
-
-void
-gui_window_set_icon(struct gui_window *g, hlcache_handle *icon)
-{
-	struct bitmap *bmp_icon;
-
-	bmp_icon = (icon != NULL) ? content_get_bitmap(icon) : NULL;
-
-	window_set_icon(g, bmp_icon);
-}
-
-void
-gui_window_set_search_ico(hlcache_handle *ico)
-{
-	TODO();
-}
-
-void gui_window_new_content(struct gui_window *w)
-{
-	w->browser->scroll.current.x = 0;
-	w->browser->scroll.current.y = 0;
-	w->browser->scroll.requested.x = 0;
-	w->browser->scroll.requested.y = 0;
-	w->browser->scroll.required = true;
-	gui_window_redraw_window( w );
-}
-
-bool gui_window_scroll_start(struct gui_window *w)
-{
-	TODO();
-	return true;
-}
-
-bool gui_window_drag_start(struct gui_window *g, gui_drag_type type,
-		const struct rect *rect)
-{
-	TODO();
-	return true;
-}
-
-void gui_window_save_link(struct gui_window *g, const char *url,
-		const char *title)
-{
-	LOG(("%s -> %s", title, url ));
-	TODO();
-}
-
-void gui_drag_save_object(gui_save_type type, hlcache_handle *c,
-			  struct gui_window *w)
-{
-	LOG((""));
-	TODO();
-}
-
-void gui_drag_save_selection(struct selection *s, struct gui_window *w)
-{
-	LOG((""));
-	TODO();
-}
-
-void gui_start_selection(struct gui_window *w)
-{
-
+/*
+ * Copyright 2010-2013 <ole@monochrom.net>
+ *
+ * This file is part of NetSurf, http://www.netsurf-browser.org/
+ *
+ * NetSurf is free software; you can redistribute it and/or modify
+ * it under the terms of the GNU General Public License as published by
+ * the Free Software Foundation; version 2 of the License.
+ *
+ * NetSurf is distributed in the hope that it will be useful,
+ * but WITHOUT ANY WARRANTY; without even the implied warranty of
+ * MERCHANTABILITY or FITNESS FOR A PARTICULAR PURPOSE.  See the
+ * GNU General Public License for more details.
+ *
+ * You should have received a copy of the GNU General Public License
+ * along with this program.  If not, see <http://www.gnu.org/licenses/>.
+ */
+
+ /*
+ 	This File provides all the mandatory functions prefixed with gui_
+ */
+
+#include <sys/types.h>
+#include <sys/stat.h>
+#include <fcntl.h>
+#include <time.h>
+#include <limits.h>
+#include <unistd.h>
+#include <string.h>
+#include <stdbool.h>
+#include <windom.h>
+#include <hubbub/hubbub.h>
+
+#include "content/urldb.h"
+#include "content/fetch.h"
+#include "content/fetchers/resource.h"
+#include "css/utils.h"
+#include "desktop/gui.h"
+#include "desktop/history_core.h"
+#include "desktop/plotters.h"
+#include "desktop/netsurf.h"
+#include "desktop/401login.h"
+
+#include "desktop/options.h"
+#include "desktop/save_complete.h"
+#include "desktop/selection.h"
+#include "desktop/textinput.h"
+#include "desktop/browser.h"
+#include "desktop/browser_private.h"
+#include "desktop/mouse.h"
+#include "render/font.h"
+#include "utils/schedule.h"
+#include "utils/url.h"
+#include "utils/log.h"
+#include "utils/messages.h"
+#include "utils/utils.h"
+
+#include "atari/gui.h"
+#include "atari/misc.h"
+#include "atari/findfile.h"
+#include "atari/schedule.h"
+#include "atari/browser_win.h"
+#include "atari/browser.h"
+#include "atari/statusbar.h"
+#include "atari/toolbar.h"
+#include "atari/verify_ssl.h"
+#include "atari/hotlist.h"
+#include "atari/history.h"
+#include "atari/login.h"
+#include "atari/global_evnt.h"
+#include "atari/encoding.h"
+#include "atari/res/netsurf.rsh"
+#include "atari/plot/plot.h"
+#include "atari/clipboard.h"
+#include "atari/osspec.h"
+#include "atari/search.h"
+#include "cflib.h"
+
+#define TODO() (0)/*printf("%s Unimplemented!\n", __FUNCTION__)*/
+
+struct gui_window *input_window = NULL;
+struct gui_window *window_list = NULL;
+void * h_gem_rsrc;
+OBJECT * h_gem_menu;
+OBJECT **rsc_trindex;
+short rsc_ntree;
+long next_poll;
+bool rendering = false;
+
+
+/* Comandline / Options: */
+int option_window_width;
+int option_window_height;
+int option_window_x;
+int option_window_y;
+
+/* Defaults to option_homepage_url, commandline options overwrites that value */
+const char * option_homepage_url;
+
+/* path to choices file: */
+char options[PATH_MAX];
+
+
+void gui_poll(bool active)
+{
+	short winloc[4];
+	// int timeout; /* timeout in milliseconds */
+	int flags = MU_MESAG | MU_KEYBD | MU_BUTTON ;
+	short mx, my, dummy;
+
+	evnt.timer = schedule_run();
+
+	if( active || rendering ) {
+		if( clock() >= next_poll ) {
+			evnt.timer = 0;
+			flags |= MU_TIMER;
+			EvntWindom( flags );
+			next_poll = clock() + (CLOCKS_PER_SEC>>3);
+		}
+	} else {
+		if (input_window != NULL) {
+			wind_get( 0, WF_TOP, &winloc[0], &winloc[1], &winloc[2], &winloc[3]);
+			if (winloc[1] == _AESapid) {
+				/* only check for mouse move when netsurf is on top: */
+				// move that into m1 event handler
+				graf_mkstate( &mx, &my, &dummy, &dummy );
+				flags |= MU_M1;
+				evnt.m1_flag = MO_LEAVE;
+				evnt.m1_w = evnt.m1_h = 1;
+				evnt.m1_x = mx;
+				evnt.m1_y = my;
+			}
+		}
+		flags |= MU_TIMER;
+		EvntWindom( flags );
+	}
+
+	struct gui_window * g;
+	for( g = window_list; g != NULL; g=g->next ) {
+		if( browser_redraw_required( g ) ){
+			browser_redraw( g );
+		}
+		if( g->root->toolbar ){
+			if(g->root->toolbar->url.redraw ){
+				tb_url_redraw( g );
+			}
+		}
+	}
+	if( evnt.timer != 0 && !active ){
+		/* this suits for stuff with lower priority */
+		/* TBD: really be spare on redraws??? */
+		hotlist_redraw();
+		global_history_redraw();
+	}
+}
+
+struct gui_window *
+gui_create_browser_window(struct browser_window *bw,
+			  struct browser_window *clone,
+			  bool new_tab)
+{
+	struct gui_window *gw=NULL;
+	LOG(( "gw: %p, BW: %p, clone %p, tab: %d\n" , gw,  bw, clone,
+		(int)new_tab
+	));
+
+	gw = malloc( sizeof(struct gui_window) );
+	if (gw == NULL)
+		return NULL;
+	memset( gw, 0, sizeof(struct gui_window) );
+
+	LOG(("new window: %p, bw: %p\n", gw, bw));
+	window_create(gw, bw, WIDGET_STATUSBAR|WIDGET_TOOLBAR|WIDGET_RESIZE|WIDGET_SCROLL );
+	if( gw->root->handle ) {
+		GRECT pos = {
+			option_window_x, option_window_y,
+			option_window_width, option_window_height
+		};
+		window_open( gw , pos );
+		/* Recalculate windows browser area now */
+		browser_update_rects( gw );
+		tb_update_buttons( gw, -1 );
+		input_window = gw;
+		/* TODO:... this line: placeholder to create a local history widget ... */
+	}
+
+	/* add the window to the window list: */
+	if( window_list == NULL ) {
+		window_list = gw;
+		gw->next = NULL;
+		gw->prev = NULL;
+	} else {
+		struct gui_window * tmp = window_list;
+		while( tmp->next != NULL ) {
+			tmp = tmp->next;
+		}
+		tmp->next = gw;
+		gw->prev = tmp;
+		gw->next = NULL;
+	}
+
+	return( gw );
+
+}
+
+void gui_window_destroy(struct gui_window *w)
+{
+	if (w == NULL)
+		return;
+
+	LOG(("%s\n", __FUNCTION__ ));
+
+	input_window = NULL;
+
+	window_destroy( w );
+
+	/* unlink the window: */
+	if(w->prev != NULL ) {
+		w->prev->next = w->next;
+	} else {
+		window_list = w->next;
+	}
+	if( w->next != NULL ) {
+		w->next->prev = w->prev;
+	}
+	free(w);
+	w = NULL;
+
+	w = window_list;
+	while( w != NULL ) {
+		if( w->root ) {
+			input_window = w;
+			break;
+		}
+		w = w->next;
+	}
+}
+
+void gui_window_get_dimensions(struct gui_window *w, int *width, int *height,
+			       bool scaled)
+{
+	if (w == NULL)
+		return;
+	LGRECT rect;
+	browser_get_rect( w, BR_CONTENT, &rect  );
+	*width = rect.g_w;
+	*height = rect.g_h;
+}
+
+void gui_window_set_title(struct gui_window *gw, const char *title)
+{
+	int l;
+	char * conv;
+
+	if (gw == NULL)
+		return;
+	if( gw->root ){
+		l = strlen(title);
+		if( utf8_to_local_encoding(title, l, &conv) == UTF8_CONVERT_OK ){
+			strncpy(gw->root->title, conv, atari_sysinfo.aes_max_win_title_len);
+                	free( conv );
+		} else {
+			strncpy(gw->root->title, title, atari_sysinfo.aes_max_win_title_len);
+		}
+		gw->root->title[atari_sysinfo.aes_max_win_title_len] = 0;
+		WindSetStr( gw->root->handle, WF_NAME, gw->root->title );
+	}
+}
+
+/**
+ * set the status bar message
+ */
+void gui_window_set_status(struct gui_window *w, const char *text)
+{
+	if (w == NULL || text == NULL )
+		return;
+	window_set_stauts( w , (char*)text );
+}
+
+void gui_window_redraw_window(struct gui_window *gw)
+{
+	CMP_BROWSER b;
+	LGRECT rect;
+	if (gw == NULL)
+		return;
+	b = gw->browser;
+	browser_get_rect( gw, BR_CONTENT, &rect );
+	browser_schedule_redraw( gw, 0, 0, rect.g_w, rect.g_h );
+}
+
+void gui_window_update_box(struct gui_window *gw, const struct rect *rect)
+{
+	CMP_BROWSER b;
+	if (gw == NULL)
+		return;
+	b = gw->browser;
+	int x0 = rect->x0 - b->scroll.current.x;
+	int y0 = rect->y0 - b->scroll.current.y;
+	int w,h;
+	w = rect->x1 - rect->x0;
+	h = rect->y1 - rect->y0;
+ 	browser_schedule_redraw_rect( gw, x0, y0, w, h );
+}
+
+bool gui_window_get_scroll(struct gui_window *w, int *sx, int *sy)
+{
+	if (w == NULL)
+		return false;
+	*sx = w->browser->scroll.current.x;
+	*sy = w->browser->scroll.current.y;
+	return( true );
+}
+
+void gui_window_set_scroll(struct gui_window *w, int sx, int sy)
+{
+	if ((w == NULL) ||
+	    (w->browser->bw == NULL) ||
+	    (w->browser->bw->current_content == NULL))
+		return;
+	if( sx != 0 ) {
+		if( sx < 0 ) {
+			browser_scroll(w, WA_LFLINE, abs(sx), true );
+		} else {
+			browser_scroll(w, WA_RTLINE, abs(sx), true );
+		}
+	}
+
+	if( sy != 0 ) {
+		if( sy < 0) {
+			browser_scroll(w, WA_UPLINE, abs(sy), true );
+		} else {
+			browser_scroll(w, WA_DNLINE, abs(sy), true );
+		}
+	}
+	return;
+
+}
+
+void gui_window_scroll_visible(struct gui_window *w, int x0, int y0, int x1, int y1)
+{
+	LOG(("%s:(%p, %d, %d, %d, %d)", __func__, w, x0, y0, x1, y1));
+	gui_window_set_scroll(w,x0,y0);
+	browser_schedule_redraw_rect( w, 0, 0, x1-x0,y1-y0);
+}
+
+
+/* It seems this method is called when content size got adjusted,
+	so that we can adjust scroll info. We also have to call it when tab
+	change occurs.
+*/
+void gui_window_update_extent(struct gui_window *gw)
+{
+	int oldx, oldy;
+	oldx = gw->browser->scroll.current.x;
+	oldy = gw->browser->scroll.current.y;
+	if( gw->browser->bw->current_content != NULL ) {
+		browser_set_content_size( gw,
+			content_get_width(gw->browser->bw->current_content),
+			content_get_height(gw->browser->bw->current_content)
+		);
+	}
+}
+
+
+void gui_clear_selection(struct gui_window *g)
+{
+
+}
+
+
+
+/**
+ * set the pointer shape
+ */
+void gui_window_set_pointer(struct gui_window *w, gui_pointer_shape shape)
+{
+	if (w == NULL)
+		return;
+	switch (shape) {
+	case GUI_POINTER_POINT: /* link */
+		gem_set_cursor(&gem_cursors.hand);
+		break;
+
+	case GUI_POINTER_MENU:
+		gem_set_cursor(&gem_cursors.menu);
+		break;
+
+	case GUI_POINTER_CARET: /* input */
+		gem_set_cursor(&gem_cursors.ibeam);
+		break;
+
+	case GUI_POINTER_CROSS:
+		gem_set_cursor(&gem_cursors.cross);
+		break;
+
+	case GUI_POINTER_MOVE:
+		gem_set_cursor(&gem_cursors.sizeall);
+		break;
+
+	case GUI_POINTER_RIGHT:
+	case GUI_POINTER_LEFT:
+		gem_set_cursor(&gem_cursors.sizewe);
+		break;
+
+	case GUI_POINTER_UP:
+	case GUI_POINTER_DOWN:
+		gem_set_cursor(&gem_cursors.sizens);
+		break;
+
+	case GUI_POINTER_RU:
+	case GUI_POINTER_LD:
+		gem_set_cursor(&gem_cursors.sizenesw);
+		break;
+
+	case GUI_POINTER_RD:
+	case GUI_POINTER_LU:
+		gem_set_cursor(&gem_cursors.sizenwse);
+		break;
+
+	case GUI_POINTER_WAIT:
+		gem_set_cursor(&gem_cursors.wait);
+		break;
+
+	case GUI_POINTER_PROGRESS:
+		gem_set_cursor(&gem_cursors.appstarting);
+		break;
+
+	case GUI_POINTER_NO_DROP:
+		gem_set_cursor(&gem_cursors.nodrop);
+		break;
+
+	case GUI_POINTER_NOT_ALLOWED:
+		gem_set_cursor(&gem_cursors.deny);
+		break;
+
+	case GUI_POINTER_HELP:
+		gem_set_cursor(&gem_cursors.help);
+		break;
+
+	default:
+		gem_set_cursor(&gem_cursors.arrow);
+		break;
+	}
+}
+
+void gui_window_hide_pointer(struct gui_window *w)
+{
+	TODO();
+}
+
+
+void gui_window_set_url(struct gui_window *w, const char *url)
+{
+	if (w == NULL)
+		return;
+	tb_url_set(w, (char*)url );
+}
+
+static void throbber_advance( void * data )
+{
+	LGRECT work;
+	struct gui_window * gw = (struct gui_window *)data;
+	if( gw->root == NULL )
+		return;
+	if( gw->root->toolbar == NULL )
+		return;
+	if( gw->root->toolbar->throbber.running == false )
+		return;
+	mt_CompGetLGrect(&app, gw->root->toolbar->throbber.comp,
+						WF_WORKXYWH, &work);
+	gw->root->toolbar->throbber.index++;
+	if( gw->root->toolbar->throbber.index > gw->root->toolbar->throbber.max_index )
+		gw->root->toolbar->throbber.index = THROBBER_MIN_INDEX;
+	ApplWrite( _AESapid, WM_REDRAW,  gw->root->handle->handle,
+		work.g_x, work.g_y, work.g_w, work.g_h );
+	schedule(100, throbber_advance, gw );
+}
+
+void gui_window_start_throbber(struct gui_window *w)
+{
+	LGRECT work;
+	if (w == NULL)
+		return;
+	if( w->root->toolbar->throbber.running == true )
+		return;
+	mt_CompGetLGrect(&app, w->root->toolbar->throbber.comp,
+						WF_WORKXYWH, &work);
+	w->root->toolbar->throbber.running = true;
+	w->root->toolbar->throbber.index = THROBBER_MIN_INDEX;
+	schedule(100, throbber_advance, w );
+	ApplWrite( _AESapid, WM_REDRAW,  w->root->handle->handle,
+		work.g_x, work.g_y, work.g_w, work.g_h );
+
+    rendering = true;
+}
+
+void gui_window_stop_throbber(struct gui_window *w)
+{
+	LGRECT work;
+	if (w == NULL)
+		return;
+	if( w->root->toolbar->throbber.running == false )
+		return;
+
+	schedule_remove(throbber_advance, w);
+
+    /* refresh toolbar buttons: */
+    tb_update_buttons( w, -1 );
+
+    /* redraw throbber: */
+	mt_CompGetLGrect(&app, w->root->toolbar->throbber.comp,
+						WF_WORKXYWH, &work);
+	w->root->toolbar->throbber.running = false;
+	ApplWrite( _AESapid, WM_REDRAW,  w->root->handle->handle,
+		work.g_x, work.g_y, work.g_w, work.g_h );
+
+    rendering = false;
+}
+
+/* Place caret in window */
+void gui_window_place_caret(struct gui_window *w, int x, int y, int height)
+{
+	if (w == NULL)
+		return;
+	if( w->browser->caret.current.g_w > 0 )
+		gui_window_remove_caret( w );
+	w->browser->caret.requested.g_x = x;
+	w->browser->caret.requested.g_y = y;
+	w->browser->caret.requested.g_w = 1;
+	w->browser->caret.requested.g_h = height;
+	w->browser->caret.redraw = true;
+	return;
+}
+
+
+/**
+ * clear window caret
+ */
+void
+gui_window_remove_caret(struct gui_window *w)
+{
+	if (w == NULL)
+		return;
+
+	if( w->browser->caret.background.fd_addr != NULL ){
+		browser_restore_caret_background( w, NULL );
+		w->browser->caret.requested.g_w = 0;
+		w->browser->caret.current.g_w = 0;
+	}
+	return;
+}
+
+void
+gui_window_set_icon(struct gui_window *g, hlcache_handle *icon)
+{
+	struct bitmap *bmp_icon;
+
+	bmp_icon = (icon != NULL) ? content_get_bitmap(icon) : NULL;
+
+	window_set_icon(g, bmp_icon);
+}
+
+void
+gui_window_set_search_ico(hlcache_handle *ico)
+{
+	TODO();
+}
+
+void gui_window_new_content(struct gui_window *w)
+{
+	w->browser->scroll.current.x = 0;
+	w->browser->scroll.current.y = 0;
+	w->browser->scroll.requested.x = 0;
+	w->browser->scroll.requested.y = 0;
+	w->browser->scroll.required = true;
+	gui_window_redraw_window( w );
+}
+
+bool gui_window_scroll_start(struct gui_window *w)
+{
+	TODO();
+	return true;
+}
+
+bool gui_window_drag_start(struct gui_window *g, gui_drag_type type,
+		const struct rect *rect)
+{
+	TODO();
+	return true;
+}
+
+void gui_window_save_link(struct gui_window *g, const char *url,
+		const char *title)
+{
+	LOG(("%s -> %s", title, url ));
+	TODO();
+}
+
+void gui_drag_save_object(gui_save_type type, hlcache_handle *c,
+			  struct gui_window *w)
+{
+	LOG((""));
+	TODO();
+}
+
+void gui_drag_save_selection(struct selection *s, struct gui_window *w)
+{
+	LOG((""));
+	TODO();
+}
+
+void gui_start_selection(struct gui_window *w)
+{
+
 }
 
 /**
@@ -640,21 +636,21 @@
 
 		// clipboard is in atari encoding, convert it to utf8:
 
-		char *utf8 = NULL;
+		char *utf8 = NULL;
 		utf8_convert_ret ret;
 
 		clip_len = strlen(clip);
 		if (clip_len > 0) {
 			ret = utf8_to_local_encoding(clip, clip_len, &utf8);
-			if (ret == UTF8_CONVERT_OK && utf8 != NULL) {
+			if (ret == UTF8_CONVERT_OK && utf8 != NULL) {
 				*buffer = utf8;
-				*length = strlen(utf8);
+				*length = strlen(utf8);
 			}
 			else {
 				assert(ret == UTF8_CONVERT_OK && utf8 != NULL);
 			}
 		}
-
+
 		free(clip);
 	}
 }
@@ -676,320 +672,317 @@
 
 		utf8_convert_ret ret;
 		char *clip = NULL;
-
-		ret = utf8_to_local_encoding(buffer,length, &clip);
+
+		ret = utf8_to_local_encoding(buffer,length, &clip);
 		if (ret == UTF8_CONVERT_OK) {
 			scrap_txt_write(clip);
 		} else {
 			assert(ret == UTF8_CONVERT_OK);
 		}
-		free(clip);
+		free(clip);
 	}
 }
 
 
-
-void gui_create_form_select_menu(struct browser_window *bw,
-				 struct form_control *control)
-{
-	TODO();
-}
-
-/**
- * Broadcast an URL that we can't handle.
- */
-void gui_launch_url(const char *url)
-{
-	TODO();
-	LOG(("launch file: %s\n", url));
-}
-
-void gui_401login_open(nsurl *url, const char *realm,
-		nserror (*cb)(bool proceed, void *pw), void *cbpw)
-{
-	bool bres;
-	char * out = NULL;
-	bres = login_form_do( url, (char*)realm, &out  );
-	if( bres ) {
-		LOG(("url: %s, realm: %s, auth: %s\n", url, realm, out ));
-		urldb_set_auth_details(url, realm, out );
-	}
-	if( out != NULL ){
-		free( out );
-	}
-	if( cb != NULL )
-		cb(bres, cbpw);
-}
-
-void gui_cert_verify(nsurl *url, const struct ssl_cert_info *certs,
-		unsigned long num,
-		nserror (*cb)(bool proceed, void *pw), void *cbpw)
-{
-	LOG((""));
-
-	bool bres;
-	/*bres = verify_ssl_form_do(url, certs, num);
-	if( bres )
-		urldb_set_cert_permissions(url, true);
-	*/
-	// TODO: localize string
-	int b = form_alert(1, "[2][SSL Verify failed, continue?][Continue|Abort]");
-	bres = (b==1)? true : false;
-	LOG(("Trust: %d", bres ));
-	urldb_set_cert_permissions(url, bres);
-	cb(bres, cbpw);
-}
-
-void gui_quit(void)
-{
-	LOG((""));
-
-	struct gui_window * gw = window_list;
-	struct gui_window * tmp = window_list;
-
-	while( gw ) {
-		tmp = gw->next;
-		browser_window_destroy(gw->browser->bw);
-		gw = tmp;
-	}
-
-	global_history_destroy();
-	hotlist_destroy();
-	toolbar_exit();
-
-	urldb_save_cookies(nsoption_charp(cookie_file));
-	urldb_save(nsoption_charp(url_file));
-
-	RsrcXtype( 0, rsc_trindex, rsc_ntree);
-	unbind_global_events();
-	MenuBar( h_gem_menu , 0 );
-	if( h_gem_rsrc != NULL ) {
-		RsrcXfree(h_gem_rsrc );
-	}
-	LOG(("Shutting down plotter"));
-	plot_finalise();
-	LOG(("done"));
-}
-
-
-
-
-static bool
-process_cmdline(int argc, char** argv)
-{
-	int opt;
-	bool set_default_dimensions = true;
-
-	LOG(("argc %d, argv %p", argc, argv));
-
-	if ((nsoption_int(window_width) != 0) && (nsoption_int(window_height) != 0)) {
-
-		option_window_width = nsoption_int(window_width);
-		option_window_height = nsoption_int(window_height);
-		option_window_x = nsoption_int(window_x);
-		option_window_y = nsoption_int(window_y);
-
-		if (option_window_width <= app.w && option_window_height < app.h) {
-			set_default_dimensions = false;
-		}
-	}
-
-	if (set_default_dimensions) {
-		if( sys_type() == SYS_TOS ){
-			/* on single tasking OS, start as fulled window: */
-			option_window_width = app.w;
-			option_window_height = app.h-20;
-			option_window_x = app.w/2-(option_window_width/2);
-			option_window_y = (app.h/2)-(option_window_height/2);
-		} else {
-			option_window_width = 600;
-			option_window_height = 360;
-			option_window_x = 10;
-			option_window_y = 30;
-		}
-	}
-
-	if (nsoption_charp(homepage_url) != NULL)
-		option_homepage_url = nsoption_charp(homepage_url);
-	else
-		option_homepage_url = NETSURF_HOMEPAGE;
-
-	while((opt = getopt(argc, argv, "w:h:")) != -1) {
-		switch (opt) {
-		case 'w':
-			option_window_width = atoi(optarg);
-			break;
-
-		case 'h':
-			option_window_height = atoi(optarg);
-			break;
-
-		default:
-			fprintf(stderr,
-				"Usage: %s [w,h,v] url\n",
-				argv[0]);
-			return false;
-		}
-	}
-
-	if (optind < argc) {
-		option_homepage_url = argv[optind];
-	}
-	return true;
-}
-
-static inline void create_cursor(int flags, short mode, void * form, MFORM_EX * m)
-{
-	m->flags = flags;
-	m->number = mode;
-	if( flags & MFORM_EX_FLAG_USERFORM ) {
-		m->number = mode;
-		m->tree = (OBJECT*)form;
-	}
-}
-
-nsurl *gui_get_resource_url(const char *path)
-{
-	char buf[PATH_MAX];
-	char *raw;
-	nsurl *url = NULL;
-
-	atari_find_resource((char*)&buf, path, path);
-	raw = path_to_url((char*)&buf);
-	if (raw != NULL) {
-		nsurl_create(raw, &url);
-		free(raw);
-	}
-
-	return url;
-}
-
-/* Documented in desktop/options.h */
-void gui_options_init_defaults(void)
-{
-	/* Set defaults for absent option strings */
-	nsoption_setnull_charp(cookie_file, strdup("cookies"));
-
-	if (nsoption_charp(cookie_file) == NULL) {
-		die("Failed initialising string options");
-	}
-}
-
-static void gui_init(int argc, char** argv)
-{
-	char buf[PATH_MAX];
-	OBJECT * cursors;
-
-	atari_find_resource(buf, "netsurf.rsc", "./res/netsurf.rsc");
-	LOG(("%s ", (char*)&buf));
-	h_gem_rsrc = RsrcXload( (char*) &buf );
-
-	if( !h_gem_rsrc )
-		die("Uable to open GEM Resource file!");
-	rsc_trindex = RsrcGhdr(h_gem_rsrc)->trindex;
-	rsc_ntree   = RsrcGhdr(h_gem_rsrc)->ntree;
-
-	RsrcGaddr( h_gem_rsrc, R_TREE, MAINMENU , &h_gem_menu );
-	RsrcXtype( RSRC_XTYPE, rsc_trindex, rsc_ntree);
-
-	create_cursor(0, POINT_HAND, NULL, &gem_cursors.hand );
-	create_cursor(0, TEXT_CRSR,  NULL, &gem_cursors.ibeam );
-	create_cursor(0, THIN_CROSS, NULL, &gem_cursors.cross);
- 	create_cursor(0, BUSY_BEE, NULL, &gem_cursors.wait);
-	create_cursor(0, ARROW, NULL, &gem_cursors.arrow);
-	create_cursor(0, OUTLN_CROSS, NULL, &gem_cursors.sizeall);
-	create_cursor(0, OUTLN_CROSS, NULL, &gem_cursors.sizenesw);
-	create_cursor(0, OUTLN_CROSS, NULL, &gem_cursors.sizenwse);
-	RsrcGaddr( h_gem_rsrc, R_TREE, CURSOR , &cursors );
-	create_cursor(MFORM_EX_FLAG_USERFORM, CURSOR_APPSTART,
-		cursors, &gem_cursors.appstarting);
-	gem_set_cursor( &gem_cursors.appstarting );
-	create_cursor(MFORM_EX_FLAG_USERFORM, CURSOR_SIZEWE,
-		cursors, &gem_cursors.sizewe);
-	create_cursor(MFORM_EX_FLAG_USERFORM, CURSOR_SIZENS,
-		cursors, &gem_cursors.sizens);
-	create_cursor(MFORM_EX_FLAG_USERFORM, CURSOR_NODROP,
-		cursors, &gem_cursors.nodrop);
-	create_cursor(MFORM_EX_FLAG_USERFORM, CURSOR_DENY,
-		cursors, &gem_cursors.deny);
-	create_cursor(MFORM_EX_FLAG_USERFORM, CURSOR_MENU,
-		cursors, &gem_cursors.menu);
-	create_cursor(MFORM_EX_FLAG_USERFORM, CURSOR_HELP,
-		cursors, &gem_cursors.help);
-
-	LOG(("Enabling core select menu"));
-	nsoption_set_bool(core_select_menu, true);
-
-	LOG(("Loading url.db from: %s", nsoption_charp(url_file) ));
-	if( strlen(nsoption_charp(url_file)) ){
-		urldb_load(nsoption_charp(url_file));
-	}
-
-	LOG(("Loading cookies from: %s", nsoption_charp(cookie_file) ));
-	if( strlen(nsoption_charp(cookie_file)) ){
-		urldb_load_cookies(nsoption_charp(cookie_file));
-	}
-
-	if (process_cmdline(argc,argv) != true)
-		die("unable to process command line.\n");
-
-	nkc_init();
-	plot_init(nsoption_charp(atari_font_driver));
-}
-
-static char *theapp = (char*)"NetSurf";
-static void gui_init2(int argc, char** argv)
-{
-	MenuBar( h_gem_menu , 1 );
-	bind_global_events();
-	menu_register( -1, theapp);
-	if (sys_type() & (SYS_MAGIC|SYS_NAES|SYS_XAAES)) {
-		menu_register( _AESapid, (char*)"  NetSurf ");
-	}
-	tree_set_icon_dir( nsoption_charp(tree_icons_path) );
-	global_history_init();
-	hotlist_init();
-	toolbar_init();
-}
-
-/* #define WITH_DBG_LOGFILE 1 */
-/** Entry point from OS.
- *
- * /param argc The number of arguments in the string vector.
- * /param argv The argument string vector.
- * /return The return code to the OS
- */
-int main(int argc, char** argv)
-{
-	char messages[PATH_MAX];
-
-	setbuf(stderr, NULL);
-	setbuf(stdout, NULL);
-#ifdef WITH_DBG_LOGFILE
-	freopen("stdout.log", "a+", stdout);
-	freopen("stderr.log", "a+", stderr);
-#endif
-	ApplInit();
-	graf_mouse(BUSY_BEE, NULL);
-	init_os_info();
-	atari_find_resource((char*)&messages, "messages", "res/messages");
-	atari_find_resource((char*)&options, "Choices", "Choices");
-	netsurf_init(&argc, &argv, options, messages);
-	gui_init(argc, argv);
-	gui_init2(argc, argv);
-	browser_window_create(option_homepage_url, 0, 0, true, false);
-	graf_mouse( ARROW , NULL);
-	netsurf_main_loop();
-	netsurf_exit();
-	LOG(("ApplExit"));
-	ApplExit();
-#ifdef WITH_DBG_LOGFILE
-	fclose(stdout);
-	fclose(stderr);
-#endif
-
-	return 0;
-}
-
-
->>>>>>> master+
+void gui_create_form_select_menu(struct browser_window *bw,
+				 struct form_control *control)
+{
+	TODO();
+}
+
+/**
+ * Broadcast an URL that we can't handle.
+ */
+void gui_launch_url(const char *url)
+{
+	TODO();
+	LOG(("launch file: %s\n", url));
+}
+
+void gui_401login_open(nsurl *url, const char *realm,
+		nserror (*cb)(bool proceed, void *pw), void *cbpw)
+{
+	bool bres;
+	char * out = NULL;
+	bres = login_form_do( url, (char*)realm, &out  );
+	if( bres ) {
+		LOG(("url: %s, realm: %s, auth: %s\n", url, realm, out ));
+		urldb_set_auth_details(url, realm, out );
+	}
+	if( out != NULL ){
+		free( out );
+	}
+	if( cb != NULL )
+		cb(bres, cbpw);
+}
+
+void gui_cert_verify(nsurl *url, const struct ssl_cert_info *certs,
+		unsigned long num,
+		nserror (*cb)(bool proceed, void *pw), void *cbpw)
+{
+	LOG((""));
+
+	bool bres;
+	/*bres = verify_ssl_form_do(url, certs, num);
+	if( bres )
+		urldb_set_cert_permissions(url, true);
+	*/
+	// TODO: localize string
+	int b = form_alert(1, "[2][SSL Verify failed, continue?][Continue|Abort]");
+	bres = (b==1)? true : false;
+	LOG(("Trust: %d", bres ));
+	urldb_set_cert_permissions(url, bres);
+	cb(bres, cbpw);
+}
+
+void gui_quit(void)
+{
+	LOG((""));
+
+	struct gui_window * gw = window_list;
+	struct gui_window * tmp = window_list;
+
+	while( gw ) {
+		tmp = gw->next;
+		browser_window_destroy(gw->browser->bw);
+		gw = tmp;
+	}
+
+	global_history_destroy();
+	hotlist_destroy();
+	toolbar_exit();
+
+	urldb_save_cookies(nsoption_charp(cookie_file));
+	urldb_save(nsoption_charp(url_file));
+
+	RsrcXtype( 0, rsc_trindex, rsc_ntree);
+	unbind_global_events();
+	MenuBar( h_gem_menu , 0 );
+	if( h_gem_rsrc != NULL ) {
+		RsrcXfree(h_gem_rsrc );
+	}
+	LOG(("Shutting down plotter"));
+	plot_finalise();
+	LOG(("done"));
+}
+
+
+
+
+static bool
+process_cmdline(int argc, char** argv)
+{
+	int opt;
+	bool set_default_dimensions = true;
+
+	LOG(("argc %d, argv %p", argc, argv));
+
+	if ((nsoption_int(window_width) != 0) && (nsoption_int(window_height) != 0)) {
+
+		option_window_width = nsoption_int(window_width);
+		option_window_height = nsoption_int(window_height);
+		option_window_x = nsoption_int(window_x);
+		option_window_y = nsoption_int(window_y);
+
+		if (option_window_width <= app.w && option_window_height < app.h) {
+			set_default_dimensions = false;
+		}
+	}
+
+	if (set_default_dimensions) {
+		if( sys_type() == SYS_TOS ){
+			/* on single tasking OS, start as fulled window: */
+			option_window_width = app.w;
+			option_window_height = app.h-20;
+			option_window_x = app.w/2-(option_window_width/2);
+			option_window_y = (app.h/2)-(option_window_height/2);
+		} else {
+			option_window_width = 600;
+			option_window_height = 360;
+			option_window_x = 10;
+			option_window_y = 30;
+		}
+	}
+
+	if (nsoption_charp(homepage_url) != NULL)
+		option_homepage_url = nsoption_charp(homepage_url);
+	else
+		option_homepage_url = NETSURF_HOMEPAGE;
+
+	while((opt = getopt(argc, argv, "w:h:")) != -1) {
+		switch (opt) {
+		case 'w':
+			option_window_width = atoi(optarg);
+			break;
+
+		case 'h':
+			option_window_height = atoi(optarg);
+			break;
+
+		default:
+			fprintf(stderr,
+				"Usage: %s [w,h,v] url\n",
+				argv[0]);
+			return false;
+		}
+	}
+
+	if (optind < argc) {
+		option_homepage_url = argv[optind];
+	}
+	return true;
+}
+
+static inline void create_cursor(int flags, short mode, void * form, MFORM_EX * m)
+{
+	m->flags = flags;
+	m->number = mode;
+	if( flags & MFORM_EX_FLAG_USERFORM ) {
+		m->number = mode;
+		m->tree = (OBJECT*)form;
+	}
+}
+
+nsurl *gui_get_resource_url(const char *path)
+{
+	char buf[PATH_MAX];
+	char *raw;
+	nsurl *url = NULL;
+
+	atari_find_resource((char*)&buf, path, path);
+	raw = path_to_url((char*)&buf);
+	if (raw != NULL) {
+		nsurl_create(raw, &url);
+		free(raw);
+	}
+
+	return url;
+}
+
+/* Documented in desktop/options.h */
+void gui_options_init_defaults(void)
+{
+	/* Set defaults for absent option strings */
+	nsoption_setnull_charp(cookie_file, strdup("cookies"));
+
+	if (nsoption_charp(cookie_file) == NULL) {
+		die("Failed initialising string options");
+	}
+}
+
+static void gui_init(int argc, char** argv)
+{
+	char buf[PATH_MAX];
+	OBJECT * cursors;
+
+	atari_find_resource(buf, "netsurf.rsc", "./res/netsurf.rsc");
+	LOG(("%s ", (char*)&buf));
+	h_gem_rsrc = RsrcXload( (char*) &buf );
+
+	if( !h_gem_rsrc )
+		die("Uable to open GEM Resource file!");
+	rsc_trindex = RsrcGhdr(h_gem_rsrc)->trindex;
+	rsc_ntree   = RsrcGhdr(h_gem_rsrc)->ntree;
+
+	RsrcGaddr( h_gem_rsrc, R_TREE, MAINMENU , &h_gem_menu );
+	RsrcXtype( RSRC_XTYPE, rsc_trindex, rsc_ntree);
+
+	create_cursor(0, POINT_HAND, NULL, &gem_cursors.hand );
+	create_cursor(0, TEXT_CRSR,  NULL, &gem_cursors.ibeam );
+	create_cursor(0, THIN_CROSS, NULL, &gem_cursors.cross);
+ 	create_cursor(0, BUSY_BEE, NULL, &gem_cursors.wait);
+	create_cursor(0, ARROW, NULL, &gem_cursors.arrow);
+	create_cursor(0, OUTLN_CROSS, NULL, &gem_cursors.sizeall);
+	create_cursor(0, OUTLN_CROSS, NULL, &gem_cursors.sizenesw);
+	create_cursor(0, OUTLN_CROSS, NULL, &gem_cursors.sizenwse);
+	RsrcGaddr( h_gem_rsrc, R_TREE, CURSOR , &cursors );
+	create_cursor(MFORM_EX_FLAG_USERFORM, CURSOR_APPSTART,
+		cursors, &gem_cursors.appstarting);
+	gem_set_cursor( &gem_cursors.appstarting );
+	create_cursor(MFORM_EX_FLAG_USERFORM, CURSOR_SIZEWE,
+		cursors, &gem_cursors.sizewe);
+	create_cursor(MFORM_EX_FLAG_USERFORM, CURSOR_SIZENS,
+		cursors, &gem_cursors.sizens);
+	create_cursor(MFORM_EX_FLAG_USERFORM, CURSOR_NODROP,
+		cursors, &gem_cursors.nodrop);
+	create_cursor(MFORM_EX_FLAG_USERFORM, CURSOR_DENY,
+		cursors, &gem_cursors.deny);
+	create_cursor(MFORM_EX_FLAG_USERFORM, CURSOR_MENU,
+		cursors, &gem_cursors.menu);
+	create_cursor(MFORM_EX_FLAG_USERFORM, CURSOR_HELP,
+		cursors, &gem_cursors.help);
+
+	LOG(("Enabling core select menu"));
+	nsoption_set_bool(core_select_menu, true);
+
+	LOG(("Loading url.db from: %s", nsoption_charp(url_file) ));
+	if( strlen(nsoption_charp(url_file)) ){
+		urldb_load(nsoption_charp(url_file));
+	}
+
+	LOG(("Loading cookies from: %s", nsoption_charp(cookie_file) ));
+	if( strlen(nsoption_charp(cookie_file)) ){
+		urldb_load_cookies(nsoption_charp(cookie_file));
+	}
+
+	if (process_cmdline(argc,argv) != true)
+		die("unable to process command line.\n");
+
+	nkc_init();
+	plot_init(nsoption_charp(atari_font_driver));
+}
+
+static char *theapp = (char*)"NetSurf";
+static void gui_init2(int argc, char** argv)
+{
+	MenuBar( h_gem_menu , 1 );
+	bind_global_events();
+	menu_register( -1, theapp);
+	if (sys_type() & (SYS_MAGIC|SYS_NAES|SYS_XAAES)) {
+		menu_register( _AESapid, (char*)"  NetSurf ");
+	}
+	tree_set_icon_dir( nsoption_charp(tree_icons_path) );
+	global_history_init();
+	hotlist_init();
+	toolbar_init();
+}
+
+/* #define WITH_DBG_LOGFILE 1 */
+/** Entry point from OS.
+ *
+ * /param argc The number of arguments in the string vector.
+ * /param argv The argument string vector.
+ * /return The return code to the OS
+ */
+int main(int argc, char** argv)
+{
+	char messages[PATH_MAX];
+
+	setbuf(stderr, NULL);
+	setbuf(stdout, NULL);
+#ifdef WITH_DBG_LOGFILE
+	freopen("stdout.log", "a+", stdout);
+	freopen("stderr.log", "a+", stderr);
+#endif
+	ApplInit();
+	graf_mouse(BUSY_BEE, NULL);
+	init_os_info();
+	atari_find_resource((char*)&messages, "messages", "res/messages");
+	atari_find_resource((char*)&options, "Choices", "Choices");
+	netsurf_init(&argc, &argv, options, messages);
+	gui_init(argc, argv);
+	gui_init2(argc, argv);
+	browser_window_create(option_homepage_url, 0, 0, true, false);
+	graf_mouse( ARROW , NULL);
+	netsurf_main_loop();
+	netsurf_exit();
+	LOG(("ApplExit"));
+	ApplExit();
+#ifdef WITH_DBG_LOGFILE
+	fclose(stdout);
+	fclose(stderr);
+#endif
+
+	return 0;
+}