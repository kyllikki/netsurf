/*
 * Copyright 2007 James Bursa <bursa@users.sourceforge.net>
 * Copyright 2010 Michael Drake <tlsa@netsurf-browser.org>
 *
 * This file is part of NetSurf, http://www.netsurf-browser.org/
 *
 * NetSurf is free software; you can redistribute it and/or modify
 * it under the terms of the GNU General Public License as published by
 * the Free Software Foundation; version 2 of the License.
 *
 * NetSurf is distributed in the hope that it will be useful,
 * but WITHOUT ANY WARRANTY; without even the implied warranty of
 * MERCHANTABILITY or FITNESS FOR A PARTICULAR PURPOSE.  See the
 * GNU General Public License for more details.
 *
 * You should have received a copy of the GNU General Public License
 * along with this program.  If not, see <http://www.gnu.org/licenses/>.
 */

/** \file
 * Content for text/html (implementation).
 */

#include <assert.h>
#include <ctype.h>
#include <stdint.h>
#include <string.h>
#include <strings.h>
#include <stdlib.h>

#include "utils/config.h"
#include "content/content_protected.h"
#include "content/fetch.h"
#include "content/hlcache.h"
#include "desktop/options.h"
#include "desktop/selection.h"
#include "desktop/scrollbar.h"
#include "desktop/textarea.h"
#include "image/bitmap.h"
#include "render/box.h"
#include "render/font.h"
#include "render/form.h"
#include "render/html_internal.h"
#include "render/imagemap.h"
#include "render/layout.h"
#include "render/search.h"
#include "javascript/js.h"
#include "utils/corestrings.h"
#include "utils/http.h"
#include "utils/libdom.h"
#include "utils/log.h"
#include "utils/messages.h"
#include "utils/schedule.h"
#include "utils/talloc.h"
#include "utils/url.h"
#include "utils/utf8.h"
#include "utils/utils.h"

#define CHUNK 4096

/* Change these to 1 to cause a dump to stderr of the frameset or box
 * when the trees have been built.
 */
#define ALWAYS_DUMP_FRAMESET 0
#define ALWAYS_DUMP_BOX 0

static const char *html_types[] = {
	"application/xhtml+xml",
	"text/html"
};

/* forward declared functions */
static void html_object_refresh(void *p);

/* pre-interned character set */
static lwc_string *html_charset;

static nsurl *html_default_stylesheet_url;
static nsurl *html_adblock_stylesheet_url;
static nsurl *html_quirks_stylesheet_url;
static nsurl *html_user_stylesheet_url;

static nserror css_error_to_nserror(css_error error)
{
	switch (error) {
	case CSS_OK:
		return NSERROR_OK;

	case CSS_NOMEM:
		return NSERROR_NOMEM;

	case CSS_BADPARM:
		return NSERROR_BAD_PARAMETER;

	case CSS_INVALID:
		return NSERROR_INVALID;

	case CSS_FILENOTFOUND:
		return NSERROR_NOT_FOUND;

	case CSS_NEEDDATA:
		return NSERROR_NEED_DATA;

	case CSS_BADCHARSET:
		return NSERROR_BAD_ENCODING;

	case CSS_EOF:
	case CSS_IMPORTS_PENDING:
	case CSS_PROPERTY_NOT_SET:
	default:
		break;
	}
	return NSERROR_CSS;
}


static void html_destroy_objects(html_content *html)
{
	while (html->object_list != NULL) {
		struct content_html_object *victim = html->object_list;

		if (victim->content != NULL) {
			LOG(("object %p", victim->content));

			if (content_get_type(victim->content) == CONTENT_HTML)
				schedule_remove(html_object_refresh, victim);

			hlcache_handle_release(victim->content);
		}

		html->object_list = victim->next;
		free(victim);
	}
}

/**
 * Perform post-box-creation conversion of a document
 *
 * \param c        HTML content to complete conversion of
 * \param success  Whether box tree construction was successful
 */
static void html_box_convert_done(html_content *c, bool success)
{
	nserror err;
	dom_exception exc; /* returned by libdom functions */
	dom_node *html;

	LOG(("Done XML to box (%p)", c));

	/* Clean up and report error if unsuccessful or aborted */
	if ((success == false) || (c->aborted)) {
		html_destroy_objects(c);

		if (success == false) {
			content_broadcast_errorcode(&c->base, NSERROR_BOX_CONVERT);
		} else {
			content_broadcast_errorcode(&c->base, NSERROR_STOPPED);
		}

		content_set_error(&c->base);
		return;
	}


#if ALWAYS_DUMP_BOX
	box_dump(stderr, c->layout->children, 0);
#endif
#if ALWAYS_DUMP_FRAMESET
	if (c->frameset)
		html_dump_frameset(c->frameset, 0);
#endif

	exc = dom_document_get_document_element(c->document, (void *) &html);
	if ((exc != DOM_NO_ERR) || (html == NULL)) {
		/** @todo should this call html_destroy_objects(c);
		 * like the other error paths 
		 */
		LOG(("error retrieving html element from dom"));
		content_broadcast_errorcode(&c->base, NSERROR_DOM);
		content_set_error(&c->base);
		return;
	}

	/* extract image maps - can't do this sensibly in dom_to_box */
	err = imagemap_extract(c);
	if (err != NSERROR_OK) {
		LOG(("imagemap extraction failed"));
		html_destroy_objects(c);
		content_broadcast_errorcode(&c->base, err);
		content_set_error(&c->base);
		dom_node_unref(html);
		return;
	}
	/*imagemap_dump(c);*/

	/* Destroy the parser binding */
	dom_hubbub_parser_destroy(c->parser);
	c->parser = NULL;

	content_set_ready(&c->base);

	if (c->base.active == 0) {
		content_set_done(&c->base);
	}

	html_set_status(c, "");
	dom_node_unref(html);
}


/**
 * Complete conversion of an HTML document
 *
 * \param c  Content to convert
 */
void html_finish_conversion(html_content *c)
{
	union content_msg_data msg_data;
	dom_exception exc; /* returned by libdom functions */
	dom_node *html;
	uint32_t i;
	css_error css_ret;
	nserror error;

	/* Bail out if we've been aborted */
	if (c->aborted) {
		content_broadcast_errorcode(&c->base, NSERROR_STOPPED);
		content_set_error(&c->base);
		return;
	}

	/* check that the base stylesheet loaded; layout fails without it */
	if (c->stylesheets[STYLESHEET_BASE].data.external == NULL) {
		content_broadcast_errorcode(&c->base, NSERROR_CSS_BASE);
		content_set_error(&c->base);
		return;
	}

	/* Create selection context */
	css_ret = css_select_ctx_create(ns_realloc, c, &c->select_ctx);
	if (css_ret != CSS_OK) {
		content_broadcast_errorcode(&c->base,
					    css_error_to_nserror(css_ret));
		content_set_error(&c->base);
		return;
	}

	/* Add sheets to it */
	for (i = STYLESHEET_BASE; i != c->stylesheet_count; i++) {
		const struct html_stylesheet *hsheet = &c->stylesheets[i];
		css_stylesheet *sheet;
		css_origin origin = CSS_ORIGIN_AUTHOR;

		if (i < STYLESHEET_USER)
			origin = CSS_ORIGIN_UA;
		else if (i < STYLESHEET_START)
			origin = CSS_ORIGIN_USER;

		if (hsheet->type == HTML_STYLESHEET_EXTERNAL &&
				hsheet->data.external != NULL) {
			sheet = nscss_get_stylesheet(hsheet->data.external);
		} else if (hsheet->type == HTML_STYLESHEET_INTERNAL) {
			sheet = hsheet->data.internal->sheet;
		} else {
			sheet = NULL;
		}

		if (sheet != NULL) {
			css_ret = css_select_ctx_append_sheet(c->select_ctx,
							      sheet,
							      origin,
							      CSS_MEDIA_SCREEN);
			if (css_ret != CSS_OK) {
				content_broadcast_errorcode(&c->base,
						css_error_to_nserror(css_ret));
				content_set_error(&c->base);
				return;
			}
		}
	}

	/* fire a simple event named load at the Document's Window
	 * object, but with its target set to the Document object (and
	 * the currentTarget set to the Window object)
	 */
	js_fire_event(c->jscontext, "load", c->document, NULL);

	/* convert dom tree to box tree */
	LOG(("DOM to box (%p)", c));
	content_set_status(&c->base, messages_get("Processing"));
	msg_data.explicit_status_text = NULL;
	content_broadcast(&c->base, CONTENT_MSG_STATUS, msg_data);

	exc = dom_document_get_document_element(c->document, (void *) &html);
	if ((exc != DOM_NO_ERR) || (html == NULL)) {
		LOG(("error retrieving html element from dom"));
		content_broadcast_errorcode(&c->base, NSERROR_DOM);
		content_set_error(&c->base);
		return;
	}

	error = dom_to_box(html, c, html_box_convert_done);
	if (error != NSERROR_OK) {
		dom_node_unref(html);
		html_destroy_objects(c);
		content_broadcast_errorcode(&c->base, error);
		content_set_error(&c->base);
		return;
	}

	dom_node_unref(html);
}

/**
 * Callback for fetchcache() for linked stylesheets.
 */

static nserror
html_convert_css_callback(hlcache_handle *css,
			  const hlcache_event *event,
			  void *pw)
{
	html_content *parent = pw;
	unsigned int i;
	struct html_stylesheet *s;

<<<<<<< HEAD
	c->parser = NULL;
	c->document = NULL;
	c->quirks = DOM_DOCUMENT_QUIRKS_MODE_NONE;
	c->encoding = NULL;
	c->base_url = nsurl_ref(content_get_url(&c->base));
	c->base_target = NULL;
	c->aborted = false;
	c->bctx = NULL;
	c->layout = NULL;
	c->background_colour = NS_TRANSPARENT;
	c->stylesheet_count = 0;
	c->stylesheets = NULL;
	c->select_ctx = NULL;
	c->universal = NULL;
	c->num_objects = 0;
	c->object_list = NULL;
	c->forms = NULL;
	c->imagemaps = NULL;
	c->bw = NULL;
	c->frameset = NULL;
	c->iframe = NULL;
	c->page = NULL;
	c->font_func = &nsfont;
	c->drag_type = HTML_DRAG_NONE;
	c->drag_owner.no_owner = true;
	c->selection_type = HTML_SELECTION_NONE;
	c->selection_owner.none = true;
	c->focus_type = HTML_FOCUS_SELF;
	c->focus_owner.self = true;
	c->scripts_count = 0;
	c->scripts = NULL;
	c->jscontext = NULL;
=======
	/* Find sheet */
	for (i = 0, s = parent->stylesheets;
			i != parent->stylesheet_count; i++, s++) {
		if (s->type == HTML_STYLESHEET_EXTERNAL &&
				s->data.external == css)
			break;
	}
>>>>>>> 5a307b5f

	assert(i != parent->stylesheet_count);

	switch (event->type) {
	case CONTENT_MSG_LOADING:
		break;

	case CONTENT_MSG_READY:
		break;

	case CONTENT_MSG_DONE:
		LOG(("done stylesheet slot %d '%s'", i,
				nsurl_access(hlcache_handle_get_url(css))));
		parent->base.active--;
		LOG(("%d fetches active", parent->base.active));
		break;

	case CONTENT_MSG_ERROR:
		LOG(("stylesheet %s failed: %s",
				nsurl_access(hlcache_handle_get_url(css)),
				event->data.error));
		hlcache_handle_release(css);
		s->data.external = NULL;
		parent->base.active--;
		LOG(("%d fetches active", parent->base.active));
		content_add_error(&parent->base, "?", 0);
		break;

	case CONTENT_MSG_STATUS:
		if (event->data.explicit_status_text == NULL) {
			/* Object content's status text updated */
			html_set_status(parent,
					content_get_status_message(css));
			content_broadcast(&parent->base, CONTENT_MSG_STATUS,
					event->data);
		} else {
			/* Object content wants to set explicit message */
			content_broadcast(&parent->base, CONTENT_MSG_STATUS,
					event->data);
		}
		break;

	default:
		assert(0);
	}

	if (parent->base.active == 0) {
		html_begin_conversion(parent);
	}

	return NSERROR_OK;
}

/**
 * Initialise core stylesheets
 *
 * \param c content structure
 * \return true on success, false if an error occurred
 */

static bool html_init_stylesheets(html_content *c)
{
	nserror ns_error;
	hlcache_child_context child;

	if (c->stylesheets != NULL) {
		return true; /* already initialised */
	}

	/* stylesheet 0 is the base style sheet,
	 * stylesheet 1 is the quirks mode style sheet,
	 * stylesheet 2 is the adblocking stylesheet,
	 * stylesheet 3 is the user stylesheet */
	c->stylesheets = calloc(STYLESHEET_START, sizeof(struct html_stylesheet));
	if (c->stylesheets == NULL) {
		ns_error = NSERROR_NOMEM;
		goto html_find_stylesheets_no_memory;
	}

	c->stylesheets[STYLESHEET_BASE].type = HTML_STYLESHEET_EXTERNAL;
	c->stylesheets[STYLESHEET_BASE].data.external = NULL;
	c->stylesheets[STYLESHEET_QUIRKS].type = HTML_STYLESHEET_EXTERNAL;
	c->stylesheets[STYLESHEET_QUIRKS].data.external = NULL;
	c->stylesheets[STYLESHEET_ADBLOCK].type = HTML_STYLESHEET_EXTERNAL;
	c->stylesheets[STYLESHEET_ADBLOCK].data.external = NULL;
	c->stylesheets[STYLESHEET_USER].type = HTML_STYLESHEET_EXTERNAL;
	c->stylesheets[STYLESHEET_USER].data.external = NULL;
	c->stylesheet_count = STYLESHEET_START;

	child.charset = c->encoding;
	child.quirks = c->base.quirks;

	ns_error = hlcache_handle_retrieve(html_default_stylesheet_url, 0,
			content_get_url(&c->base), NULL,
			html_convert_css_callback, c, &child, CONTENT_CSS,
			&c->stylesheets[STYLESHEET_BASE].data.external);
	if (ns_error != NSERROR_OK)
		goto html_find_stylesheets_no_memory;

	c->base.active++;
	LOG(("%d fetches active", c->base.active));

	if (c->quirks == DOM_DOCUMENT_QUIRKS_MODE_FULL) {
		ns_error = hlcache_handle_retrieve(html_quirks_stylesheet_url,
				0, content_get_url(&c->base), NULL,
				html_convert_css_callback, c, &child,
				CONTENT_CSS,
				&c->stylesheets[STYLESHEET_QUIRKS].data.external);
		if (ns_error != NSERROR_OK)
			goto html_find_stylesheets_no_memory;

		c->base.active++;
		LOG(("%d fetches active", c->base.active));

	}

	if (nsoption_bool(block_ads)) {
		ns_error = hlcache_handle_retrieve(html_adblock_stylesheet_url,
				0, content_get_url(&c->base), NULL,
				html_convert_css_callback, c, &child, CONTENT_CSS,
				&c->stylesheets[STYLESHEET_ADBLOCK].
						data.external);
		if (ns_error != NSERROR_OK)
			goto html_find_stylesheets_no_memory;

		c->base.active++;
		LOG(("%d fetches active", c->base.active));

	}

	ns_error = hlcache_handle_retrieve(html_user_stylesheet_url, 0,
			content_get_url(&c->base), NULL,
			html_convert_css_callback, c, &child, CONTENT_CSS,
			&c->stylesheets[STYLESHEET_USER].data.external);
	if (ns_error != NSERROR_OK)
		goto html_find_stylesheets_no_memory;

	c->base.active++;
	LOG(("%d fetches active", c->base.active));

	return true;

html_find_stylesheets_no_memory:
	content_broadcast_errorcode(&c->base, ns_error);
	return false;
}

/**
 * Handle notification of inline style completion
 *
 * \param css  Inline style object
 * \param pw   Private data
 */
static void html_inline_style_done(struct content_css_data *css, void *pw)
{
	html_content *html = pw;

	html->base.active--;
	LOG(("%d fetches active", html->base.active));
}

static nserror
html_stylesheet_from_domnode(html_content *c,
			     dom_node *node,
			     struct content_css_data **ret_sheet)
{
	dom_node *child, *next;
	dom_exception exc;
	struct content_css_data *sheet;
	nserror error;
	css_error csserror;

	/* create stylesheet */
	sheet = calloc(1, sizeof(struct content_css_data));
	if (sheet == NULL) {
		return NSERROR_NOMEM;
	}

	error = nscss_create_css_data(sheet,
		nsurl_access(c->base_url), NULL, c->quirks,
		html_inline_style_done, c);
	if (error != NSERROR_OK) {
		free(sheet);
		return error;
	}

	exc = dom_node_get_first_child(node, &child);
	if (exc != DOM_NO_ERR) {
		nscss_destroy_css_data(sheet);
		free(sheet);
		return NSERROR_DOM;
	}

	while (child != NULL) {
		dom_string *data;

		exc = dom_node_get_text_content(child, &data);
		if (exc != DOM_NO_ERR) {
			dom_node_unref(child);
			nscss_destroy_css_data(sheet);
			free(sheet);
			return NSERROR_DOM;
		}

		if (nscss_process_css_data(sheet, 
				dom_string_data(data),
				dom_string_byte_length(data)) == false) {
			dom_string_unref(data);
			dom_node_unref(child);
			nscss_destroy_css_data(sheet);
			free(sheet);
			return NSERROR_CSS;
		}

		dom_string_unref(data);

		exc = dom_node_get_next_sibling(child, &next);
		if (exc != DOM_NO_ERR) {
			dom_node_unref(child);
			nscss_destroy_css_data(sheet);
			free(sheet);
			return NSERROR_DOM;
		}

		dom_node_unref(child);
		child = next;
	}

	c->base.active++;
	LOG(("%d fetches active", c->base.active));

	/* Convert the content -- manually, as we want the result */
	csserror = nscss_convert_css_data(sheet);
	if (csserror != CSS_OK) {
		/* conversion failed */
		c->base.active--;
		LOG(("%d fetches active", c->base.active));
		nscss_destroy_css_data(sheet);
		free(sheet);
		return css_error_to_nserror(csserror);
	}

	*ret_sheet = sheet;
	return NSERROR_OK;
}

/**
 * Process an inline stylesheet in the document.
 *
 * \param  c      content structure
 * \param  style  xml node of style element
 * \return  true on success, false if an error occurred
 */

static struct html_stylesheet *
html_create_style_element(html_content *c, dom_node *style)
{
	dom_string *val;
	dom_exception exc;
	struct html_stylesheet *stylesheets;

	/* ensure sheets are initialised */
	if (html_init_stylesheets(c) == false) {
		return false;
	}

	/* type='text/css', or not present (invalid but common) */
	exc = dom_element_get_attribute(style, corestring_dom_type, &val);
	if (exc == DOM_NO_ERR && val != NULL) {
		if (!dom_string_caseless_lwc_isequal(val,
				corestring_lwc_text_css)) {
			dom_string_unref(val);
			return NULL;
		}
		dom_string_unref(val);
	}

	/* media contains 'screen' or 'all' or not present */
	exc = dom_element_get_attribute(style, corestring_dom_media, &val);
	if (exc == DOM_NO_ERR && val != NULL) {
		if (strcasestr(dom_string_data(val), "screen") == NULL &&
				strcasestr(dom_string_data(val),
						"all") == NULL) {
			dom_string_unref(val);
			return NULL;
		}
		dom_string_unref(val);
	}

	/* Extend array */
	stylesheets = realloc(c->stylesheets, 
			      sizeof(struct html_stylesheet) * (c->stylesheet_count + 1));
	if (stylesheets == NULL) {

		content_broadcast_errorcode(&c->base, NSERROR_NOMEM);
		return false;

	}
	c->stylesheets = stylesheets;

	c->stylesheets[c->stylesheet_count].type = HTML_STYLESHEET_INTERNAL;
	c->stylesheets[c->stylesheet_count].node = style;
	c->stylesheets[c->stylesheet_count].data.internal = NULL;
	c->stylesheet_count++;

	return c->stylesheets + (c->stylesheet_count - 1);
}

static bool html_process_style_element_update(html_content *c, dom_node *style)
{
	struct content_css_data *sheet = NULL;
	nserror error;
	unsigned int i;
	struct html_stylesheet *s;

	/* Find sheet */
	for (i = 0, s = c->stylesheets;	i != c->stylesheet_count; i++, s++) {
		if ((s->type == HTML_STYLESHEET_INTERNAL) &&
		    (s->node == style))
			break;
	}
	if (i == c->stylesheet_count) {
		s = html_create_style_element(c, style);
	}
	if (s == NULL) {
		LOG(("Could not find or create inline stylesheet for %p", 
		     style));
		return false;
	}

	LOG(("Found sheet %p slot %d for node %p", s,i, style));

	error = html_stylesheet_from_domnode(c, style, &sheet);
	if (error != NSERROR_OK) {
		LOG(("Failed to update sheet"));
		content_broadcast_errorcode(&c->base, error);
		return false;
	}

	LOG(("Updating sheet %p with %p", s->data.internal, sheet));

	/* Update index */
	if (s->data.internal != NULL) {
		nscss_destroy_css_data(s->data.internal);
		free(s->data.internal);
	}
	s->data.internal = sheet;
	return true;
}

static bool html_process_stylesheet_link(html_content *htmlc, dom_node *node)
{
	dom_string *rel, *type_attr, *media, *href;
	struct html_stylesheet *stylesheets;
	nsurl *joined;
	dom_exception exc;
	nserror ns_error;
	hlcache_child_context child;

	/* ensure sheets are initialised */
	if (html_init_stylesheets(htmlc) == false) {
		return false;
	}

	/* rel=<space separated list, including 'stylesheet'> */
	exc = dom_element_get_attribute(node, corestring_dom_rel, &rel);
	if (exc != DOM_NO_ERR || rel == NULL)
		return true;

	if (strcasestr(dom_string_data(rel), "stylesheet") == 0) {
		dom_string_unref(rel);
		return true;
	} else if (strcasestr(dom_string_data(rel), "alternate") != 0) {
		/* Ignore alternate stylesheets */
		dom_string_unref(rel);
		return true;
	}
	dom_string_unref(rel);

	/* type='text/css' or not present */
	exc = dom_element_get_attribute(node, corestring_dom_type, &type_attr);
	if (exc == DOM_NO_ERR && type_attr != NULL) {
		if (!dom_string_caseless_lwc_isequal(type_attr,
				corestring_lwc_text_css)) {
			dom_string_unref(type_attr);
			return true;
		}
		dom_string_unref(type_attr);
	}

	/* media contains 'screen' or 'all' or not present */
	exc = dom_element_get_attribute(node, corestring_dom_media, &media);
	if (exc == DOM_NO_ERR && media != NULL) {
		if (strcasestr(dom_string_data(media), "screen") == NULL &&
		    strcasestr(dom_string_data(media), "all") == NULL) {
			dom_string_unref(media);
			return true;
		}
		dom_string_unref(media);
	}

	/* href='...' */
	exc = dom_element_get_attribute(node, corestring_dom_href, &href);
	if (exc != DOM_NO_ERR || href == NULL)
		return true;

	/* TODO: only the first preferred stylesheets (ie.
	 * those with a title attribute) should be loaded
	 * (see HTML4 14.3) */

	ns_error = nsurl_join(htmlc->base_url, dom_string_data(href), &joined);
	if (ns_error != NSERROR_OK) {
		dom_string_unref(href);
		goto no_memory;
	}
	dom_string_unref(href);

	LOG(("linked stylesheet %i '%s'", htmlc->stylesheet_count, nsurl_access(joined)));

	/* extend stylesheets array to allow for new sheet */
	stylesheets = realloc(htmlc->stylesheets,
			      sizeof(struct html_stylesheet) * (htmlc->stylesheet_count + 1));
	if (stylesheets == NULL) {
		nsurl_unref(joined);
		ns_error = NSERROR_NOMEM;
		goto no_memory;
	}

	htmlc->stylesheets = stylesheets;
	htmlc->stylesheets[htmlc->stylesheet_count].type = HTML_STYLESHEET_EXTERNAL;

	/* start fetch */
	child.charset = htmlc->encoding;
	child.quirks = htmlc->base.quirks;

	ns_error = hlcache_handle_retrieve(joined,
					   0,
					   content_get_url(&htmlc->base),
					   NULL,
					   html_convert_css_callback,
					   htmlc,
					   &child,
					   CONTENT_CSS,
					   &htmlc->stylesheets[htmlc->stylesheet_count].data.external);

	nsurl_unref(joined);

	if (ns_error != NSERROR_OK)
		goto no_memory;

	htmlc->stylesheet_count++;

	htmlc->base.active++;
	LOG(("%d fetches active", htmlc->base.active));

	return true;

no_memory:
	content_broadcast_errorcode(&htmlc->base, ns_error);
	return false;
}

/* callback for DOMNodeInserted end type */
static void
dom_default_action_DOMNodeInserted_cb(struct dom_event *evt, void *pw)
{
	dom_event_target *node;
	dom_node_type type;
	dom_string *name;
	dom_exception exc;
	html_content *htmlc = pw;

	exc = dom_event_get_target(evt, &node);
	if ((exc == DOM_NO_ERR) && (node != NULL)) {
		exc = dom_node_get_node_type(node, &type);
		if ((exc == DOM_NO_ERR) && (type == DOM_ELEMENT_NODE)) {
			/* an element node has been inserted */
			exc = dom_node_get_node_name(node, &name);
			if ((exc == DOM_NO_ERR) && (name != NULL)) {
				/* LOG(("element htmlc:%p node %p name:%s", htmlc, node, dom_string_data(name))); */
				if (dom_string_caseless_isequal(name, corestring_dom_link)) {
					html_process_stylesheet_link(htmlc, (dom_node *)node);
				}
			}
		}
	}
}

/* callback for DOMNodeInserted end type */
static void
dom_default_action_DOMSubtreeModified_cb(struct dom_event *evt, void *pw)
{
	dom_event_target *node;
	dom_node_type type;
	dom_string *name;
	dom_exception exc;
	html_content *htmlc = pw;

	exc = dom_event_get_target(evt, &node);
	if ((exc == DOM_NO_ERR) && (node != NULL)) {
		exc = dom_node_get_node_type(node, &type);
		if ((exc == DOM_NO_ERR) && (type == DOM_ELEMENT_NODE)) {
			/* an element node has been inserted */
			exc = dom_node_get_node_name(node, &name);
			if ((exc == DOM_NO_ERR) && (name != NULL)) {
				/* LOG(("element htmlc:%p node:%p name:%s", htmlc, node, dom_string_data(name)));  */
				if (dom_string_caseless_isequal(name, corestring_dom_style)) {
					html_process_style_element_update(htmlc, (dom_node *)node);
				} 
			}
		}
	}
}

/* callback function selector
 *
 * selects a callback function for libdom to call based on the type and phase.
 * dom_default_action_phase from events/document_event.h
 *
 * @return callback function pointer or NULL for none
 */
static dom_default_action_callback
dom_event_fetcher(dom_string *type,
		  dom_default_action_phase phase,
		  void **pw)
{
	//LOG(("type:%s", dom_string_data(type)));

	if (phase == DOM_DEFAULT_ACTION_END) {
		if (dom_string_isequal(type, corestring_dom_DOMNodeInserted)) {
			return dom_default_action_DOMNodeInserted_cb;
		} else if (dom_string_isequal(type, corestring_dom_DOMSubtreeModified)) {
			return dom_default_action_DOMSubtreeModified_cb;
		}
	}
	return NULL;
}

static nserror
html_create_html_data(html_content *c, const http_parameter *params)
{
	lwc_string *charset;
	nserror nerror;
	dom_hubbub_parser_params parse_params;
	dom_hubbub_error error;

	c->parser = NULL;
	c->document = NULL;
	c->quirks = DOM_DOCUMENT_QUIRKS_MODE_NONE;
	c->encoding = NULL;
	c->base_url = nsurl_ref(content_get_url(&c->base));
	c->base_target = NULL;
	c->aborted = false;
	c->bctx = NULL;
	c->layout = NULL;
	c->background_colour = NS_TRANSPARENT;
	c->stylesheet_count = 0;
	c->stylesheets = NULL;
	c->select_ctx = NULL;
	c->universal = NULL;
	c->num_objects = 0;
	c->object_list = NULL;
	c->forms = NULL;
	c->imagemaps = NULL;
	c->bw = NULL;
	c->frameset = NULL;
	c->iframe = NULL;
	c->page = NULL;
	c->font_func = &nsfont;
	c->drag_type = HTML_DRAG_NONE;
	c->drag_owner.no_owner = true;
	c->scripts_count = 0;
	c->scripts = NULL;
	c->jscontext = NULL;

	c->base.active = 1; /* The html content itself is active */

	if (lwc_intern_string("*", SLEN("*"), &c->universal) != lwc_error_ok) {
		return NSERROR_NOMEM;
	}

	selection_prepare(&c->sel, (struct content *)c, true);

	nerror = http_parameter_list_find_item(params, html_charset, &charset);
	if (nerror == NSERROR_OK) {
		c->encoding = strdup(lwc_string_data(charset));

		lwc_string_unref(charset);

		if (c->encoding == NULL) {
			lwc_string_unref(c->universal);
			c->universal = NULL;
			return NSERROR_NOMEM;

		}
		c->encoding_source = DOM_HUBBUB_ENCODING_SOURCE_HEADER;
	}

	/* Create the parser binding */
	parse_params.enc = c->encoding;
	parse_params.fix_enc = true;
	parse_params.enable_script = nsoption_bool(enable_javascript);
	parse_params.msg = NULL;
	parse_params.script = html_process_script;
	parse_params.ctx = c;
	parse_params.daf = dom_event_fetcher;

	error = dom_hubbub_parser_create(&parse_params,
					 &c->parser,
					 &c->document);
	if ((error != DOM_HUBBUB_OK) && (c->encoding != NULL)) {
		/* Ok, we don't support the declared encoding. Bailing out
		 * isn't exactly user-friendly, so fall back to autodetect */
		free(c->encoding);
		c->encoding = NULL;

		parse_params.enc = c->encoding;

		error = dom_hubbub_parser_create(&parse_params,
						 &c->parser,
						 &c->document);
	}

	if (error != DOM_HUBBUB_OK) {
		nsurl_unref(c->base_url);
		c->base_url = NULL;

		lwc_string_unref(c->universal);
		c->universal = NULL;

		return libdom_hubbub_error_to_nserror(error);
	}

	return NSERROR_OK;

}

/**
 * Create a CONTENT_HTML.
 *
 * The content_html_data structure is initialized and the HTML parser is
 * created.
 */

static nserror
html_create(const content_handler *handler,
	    lwc_string *imime_type,
	    const http_parameter *params,
	    llcache_handle *llcache,
	    const char *fallback_charset,
	    bool quirks,
	    struct content **c)
{
	html_content *html;
	nserror error;

	html = calloc(1, sizeof(html_content));
	if (html == NULL)
		return NSERROR_NOMEM;

	error = content__init(&html->base, handler, imime_type, params,
			llcache, fallback_charset, quirks);
	if (error != NSERROR_OK) {
		free(html);
		return error;
	}

	error = html_create_html_data(html, params);
	if (error != NSERROR_OK) {
		content_broadcast_errorcode(&html->base, error);
		free(html);
		return error;
	}

	*c = (struct content *) html;

	return NSERROR_OK;
}



static nserror
html_process_encoding_change(struct content *c, 
			     const char *data, 
			     unsigned int size)
{
	html_content *html = (html_content *) c;
	dom_hubbub_parser_params parse_params;
	dom_hubbub_error error;
	const char *encoding;
	const char *source_data;
	unsigned long source_size;

	/* Retrieve new encoding */
	encoding = dom_hubbub_parser_get_encoding(html->parser, 
						  &html->encoding_source);
	if (encoding == NULL) {
		return NSERROR_NOMEM;
	}

	if (html->encoding != NULL) {
		free(html->encoding);
	}

	html->encoding = strdup(encoding);
	if (html->encoding == NULL) {
		return NSERROR_NOMEM;
	}

	/* Destroy binding */
	dom_hubbub_parser_destroy(html->parser);
	html->parser = NULL;

	if (html->document != NULL) {
		dom_node_unref(html->document);
	}

	parse_params.enc = html->encoding;
	parse_params.fix_enc = true;
	parse_params.enable_script = nsoption_bool(enable_javascript);
	parse_params.msg = NULL;
	parse_params.script = html_process_script;
	parse_params.ctx = html;
	parse_params.daf = dom_event_fetcher;

	/* Create new binding, using the new encoding */
	error = dom_hubbub_parser_create(&parse_params,
					 &html->parser,
					 &html->document);
	if (error != DOM_HUBBUB_OK) {
		/* Ok, we don't support the declared encoding. Bailing out
		 * isn't exactly user-friendly, so fall back to Windows-1252 */
		free(html->encoding);
		html->encoding = strdup("Windows-1252");
		if (html->encoding == NULL) {
			return NSERROR_NOMEM;
		}
		parse_params.enc = html->encoding;

		error = dom_hubbub_parser_create(&parse_params,
						 &html->parser,
						 &html->document);

		if (error != DOM_HUBBUB_OK) {
			return libdom_hubbub_error_to_nserror(error);
		}

	}

	source_data = content__get_source_data(c, &source_size);

	/* Reprocess all the data.  This is safe because
	 * the encoding is now specified at parser start which means
	 * it cannot be changed again. 
	 */
	error = dom_hubbub_parser_parse_chunk(html->parser, 
					      (const uint8_t *)source_data, 
					      source_size);

	return libdom_hubbub_error_to_nserror(error);
}


/**
 * Process data for CONTENT_HTML.
 */

static bool
html_process_data(struct content *c, const char *data, unsigned int size)
{
	html_content *html = (html_content *) c;
	dom_hubbub_error dom_ret;
	nserror err = NSERROR_OK; /* assume its all going to be ok */

	dom_ret = dom_hubbub_parser_parse_chunk(html->parser, 
					      (const uint8_t *) data, 
					      size);

	err = libdom_hubbub_error_to_nserror(dom_ret);

	/* deal with encoding change */
	if (err == NSERROR_ENCODING_CHANGE) {
		 err = html_process_encoding_change(c, data, size);
	}

	/* broadcast the error if necessary */
	if (err != NSERROR_OK) {
		content_broadcast_errorcode(c, err);
		return false;
	}

	return true;	
}


/** process link node */
static bool html_process_link(html_content *c, dom_node *node)
{
	struct content_rfc5988_link link; /* the link added to the content */
	dom_exception exc; /* returned by libdom functions */
	dom_string *atr_string;
	nserror error;

	memset(&link, 0, sizeof(struct content_rfc5988_link));

	/* check that the relation exists - w3c spec says must be present */
	exc = dom_element_get_attribute(node, corestring_dom_rel, &atr_string);
	if ((exc != DOM_NO_ERR) || (atr_string == NULL)) {
		return false;
	}
	/* get a lwc string containing the link relation */
	exc = dom_string_intern(atr_string, &link.rel);
	dom_string_unref(atr_string);
	if (exc != DOM_NO_ERR) {
		return false;
	}

	/* check that the href exists - w3c spec says must be present */
	exc = dom_element_get_attribute(node, corestring_dom_href, &atr_string);
	if ((exc != DOM_NO_ERR) || (atr_string == NULL)) {
		lwc_string_unref(link.rel);
		return false;
	}

	/* get nsurl */
	error = nsurl_join(c->base_url, dom_string_data(atr_string),
			&link.href);
	dom_string_unref(atr_string);
	if (error != NSERROR_OK) {
		lwc_string_unref(link.rel);
		return false;
	}

	/* look for optional properties -- we don't care if internment fails */

	exc = dom_element_get_attribute(node,
			corestring_dom_hreflang, &atr_string);
	if ((exc == DOM_NO_ERR) && (atr_string != NULL)) {
		/* get a lwc string containing the href lang */
		exc = dom_string_intern(atr_string, &link.hreflang);
		dom_string_unref(atr_string);
	}

	exc = dom_element_get_attribute(node,
			corestring_dom_type, &atr_string);
	if ((exc == DOM_NO_ERR) && (atr_string != NULL)) {
		/* get a lwc string containing the type */
		exc = dom_string_intern(atr_string, &link.type);
		dom_string_unref(atr_string);
	}

	exc = dom_element_get_attribute(node,
			corestring_dom_media, &atr_string);
	if ((exc == DOM_NO_ERR) && (atr_string != NULL)) {
		/* get a lwc string containing the media */
		exc = dom_string_intern(atr_string, &link.media);
		dom_string_unref(atr_string);
	}

	exc = dom_element_get_attribute(node,
			corestring_dom_sizes, &atr_string);
	if ((exc == DOM_NO_ERR) && (atr_string != NULL)) {
		/* get a lwc string containing the sizes */
		exc = dom_string_intern(atr_string, &link.sizes);
		dom_string_unref(atr_string);
	}

	/* add to content */
	content__add_rfc5988_link(&c->base, &link);

	if (link.sizes != NULL)
		lwc_string_unref(link.sizes);
	if (link.media != NULL)
		lwc_string_unref(link.media);
	if (link.type != NULL)
		lwc_string_unref(link.type);
	if (link.hreflang != NULL)
		lwc_string_unref(link.hreflang);

	nsurl_unref(link.href);
	lwc_string_unref(link.rel);

	return true;
}

/** process title node */
static bool html_process_title(html_content *c, dom_node *node)
{
	dom_exception exc; /* returned by libdom functions */
	dom_string *title;
	char *title_str;
	bool success;

	if (c->base.title != NULL)
		return true;

	exc = dom_node_get_text_content(node, &title);
	if ((exc != DOM_NO_ERR) || (title == NULL)) {
		return false;
	}

	title_str = squash_whitespace(dom_string_data(title));
	dom_string_unref(title);

	if (title_str == NULL) {
		return false;
	}

	success = content__set_title(&c->base, title_str);

	free(title_str);

	return success;
}

static bool html_process_base(html_content *c, dom_node *node)
{
	dom_exception exc; /* returned by libdom functions */
	dom_string *atr_string;

	/* get href attribute if present */
	exc = dom_element_get_attribute(node,
			corestring_dom_href, &atr_string);
	if ((exc == DOM_NO_ERR) && (atr_string != NULL)) {
		nsurl *url;
		nserror error;

		/* get url from string */
		error = nsurl_create(dom_string_data(atr_string), &url);
		dom_string_unref(atr_string);
		if (error == NSERROR_OK) {
			if (c->base_url != NULL)
				nsurl_unref(c->base_url);
			c->base_url = url;
		}
	}


	/* get target attribute if present and not already set */
	if (c->base_target != NULL) {
		return true;
	}

	exc = dom_element_get_attribute(node,
			corestring_dom_target, &atr_string);
	if ((exc == DOM_NO_ERR) && (atr_string != NULL)) {
		/* Validation rules from the HTML5 spec for the base element:
		 *  The target must be one of _blank, _self, _parent, or
		 *  _top or any identifier which does not begin with an
		 *  underscore
		 */
		if (*dom_string_data(atr_string) != '_' ||
		    dom_string_caseless_lwc_isequal(atr_string,
		    		corestring_lwc__blank) ||
		    dom_string_caseless_lwc_isequal(atr_string,
		    		corestring_lwc__self) ||
		    dom_string_caseless_lwc_isequal(atr_string,
		    		corestring_lwc__parent) ||
		    dom_string_caseless_lwc_isequal(atr_string,
		    		corestring_lwc__top)) {
			c->base_target = strdup(dom_string_data(atr_string));
		}
		dom_string_unref(atr_string);
	}

	return true;
}

/**
 * Process elements in <head>.
 *
 * \param  c     content structure
 * \param  head  xml node of head element
 * \return  true on success, false on memory exhaustion
 *
 * The title and base href are extracted if present.
 */

static nserror html_head(html_content *c, dom_node *head)
{
	dom_node *node;
	dom_exception exc; /* returned by libdom functions */
	dom_string *node_name;
	dom_node_type node_type;
	dom_node *next_node;

	exc = dom_node_get_first_child(head, &node);
	if (exc != DOM_NO_ERR) {
		return NSERROR_DOM;
	}

	while (node != NULL) {
		exc = dom_node_get_node_type(node, &node_type);

		if ((exc == DOM_NO_ERR) && (node_type == DOM_ELEMENT_NODE)) {
			exc = dom_node_get_node_name(node, &node_name);

			if ((exc == DOM_NO_ERR) && (node_name != NULL)) {
				if (dom_string_caseless_lwc_isequal(
						node_name,
						corestring_lwc_title)) {
					html_process_title(c, node);
				} else if (dom_string_caseless_lwc_isequal(
						node_name,
						corestring_lwc_base)) {
					html_process_base(c, node);
				} else if (dom_string_caseless_lwc_isequal(
						node_name,
						corestring_lwc_link)) {
					html_process_link(c, node);
				}
			}
			if (node_name != NULL) {
				dom_string_unref(node_name);
			}
		}

		/* move to next node */
		exc = dom_node_get_next_sibling(node, &next_node);
		dom_node_unref(node);
		if (exc == DOM_NO_ERR) {
			node = next_node;
		} else {
			node = NULL;
		}
	}

	return NSERROR_OK;
}

static nserror html_meta_refresh_process_element(html_content *c, dom_node *n)
{
	union content_msg_data msg_data;
	const char *url, *end, *refresh = NULL;
	char *new_url;
	char quote = '\0';
	dom_string *equiv, *content;
	dom_exception exc;
	nsurl *nsurl;
	nserror error = NSERROR_OK;

	exc = dom_element_get_attribute(n, corestring_dom_http_equiv, &equiv);
	if (exc != DOM_NO_ERR) {
		return NSERROR_DOM;
	}

	if (equiv == NULL) {
		return NSERROR_OK;
	}

	if (!dom_string_caseless_lwc_isequal(equiv, corestring_lwc_refresh)) {
		dom_string_unref(equiv);
		return NSERROR_OK;
	}

	dom_string_unref(equiv);

	exc = dom_element_get_attribute(n, corestring_dom_content, &content);
	if (exc != DOM_NO_ERR) {
		return NSERROR_DOM;
	}

	if (content == NULL) {
		return NSERROR_OK;
	}

	end = dom_string_data(content) + dom_string_byte_length(content);

	/* content  := *LWS intpart fracpart? *LWS [';' *LWS *1url *LWS]
	 * intpart  := 1*DIGIT
	 * fracpart := 1*('.' | DIGIT)
	 * url      := "url" *LWS '=' *LWS (url-nq | url-sq | url-dq)
	 * url-nq   := *urlchar
	 * url-sq   := "'" *(urlchar | '"') "'"
	 * url-dq   := '"' *(urlchar | "'") '"'
	 * urlchar  := [#x9#x21#x23-#x26#x28-#x7E] | nonascii
	 * nonascii := [#x80-#xD7FF#xE000-#xFFFD#x10000-#x10FFFF]
	 */

	url = dom_string_data(content);

	/* *LWS */
	while (url < end && isspace(*url)) {
		url++;
	}

	/* intpart */
	if (url == end || (*url < '0' || '9' < *url)) {
		/* Empty content, or invalid timeval */
		dom_string_unref(content);
		return NSERROR_OK;
	}

	msg_data.delay = (int) strtol(url, &new_url, 10);
	/* a very small delay and self-referencing URL can cause a loop
	 * that grinds machines to a halt. To prevent this we set a
	 * minimum refresh delay of 1s. */
	if (msg_data.delay < 1) {
		msg_data.delay = 1;
	}

	url = new_url;

<<<<<<< HEAD
	case CONTENT_MSG_CARET:
	{
		union html_focus_owner focus_owner;
		focus_owner.content = box;

		switch (event->data.caret.type) {
		case CONTENT_CARET_REMOVE:
		case CONTENT_CARET_HIDE:
			html_set_focus(c, HTML_FOCUS_CONTENT, focus_owner,
					true, 0, 0, 0, NULL);
			break;
		case CONTENT_CARET_SET_POS:
			html_set_focus(c, HTML_FOCUS_CONTENT, focus_owner,
					false, event->data.caret.pos.x,
					event->data.caret.pos.y,
					event->data.caret.pos.height,
					event->data.caret.pos.clip);
			break;
		}
	}
		break;

	case CONTENT_MSG_DRAG:
	{
		html_drag_type drag_type = HTML_DRAG_NONE;
		union html_drag_owner drag_owner;
		drag_owner.content = box;
=======
	/* fracpart? (ignored, as delay is integer only) */
	while (url < end && (('0' <= *url && *url <= '9') ||
			*url == '.')) {
		url++;
	}
>>>>>>> 5a307b5f

	/* *LWS */
	while (url < end && isspace(*url)) {
		url++;
	}

<<<<<<< HEAD
	case CONTENT_MSG_SELECTION:
	{
		html_selection_type sel_type;
		union html_selection_owner sel_owner;

		if (event->data.selection.selection) {
			sel_type = HTML_SELECTION_CONTENT;
			sel_owner.content = box;
		} else {
			sel_type = HTML_SELECTION_NONE;
			sel_owner.none = true;
		}
		html_set_selection(c, sel_type, sel_owner,
				event->data.selection.read_only);
	}
		break;

	default:
		assert(0);
=======
	/* ';' */
	if (url < end && *url == ';')
		url++;

	/* *LWS */
	while (url < end && isspace(*url)) {
		url++;
>>>>>>> 5a307b5f
	}

	if (url == end) {
		/* Just delay specified, so refresh current page */
		dom_string_unref(content);

		c->base.refresh = nsurl_ref(
				content_get_url(&c->base));

		content_broadcast(&c->base, CONTENT_MSG_REFRESH, msg_data);

		return NSERROR_OK;
	}

	/* "url" */
	if (url <= end - 3) {
		if (strncasecmp(url, "url", 3) == 0) {
			url += 3;
		} else {
			/* Unexpected input, ignore this header */
			dom_string_unref(content);
			return NSERROR_OK;
		}
	} else {
		/* Insufficient input, ignore this header */
		dom_string_unref(content);
		return NSERROR_OK;
	}

	/* *LWS */
	while (url < end && isspace(*url)) {
		url++;
	}

	/* '=' */
	if (url < end) {
		if (*url == '=') {
			url++;
		} else {
			/* Unexpected input, ignore this header */
			dom_string_unref(content);
			return NSERROR_OK;
		}
	} else {
		/* Insufficient input, ignore this header */
		dom_string_unref(content);
		return NSERROR_OK;
	}

	/* *LWS */
	while (url < end && isspace(*url)) {
		url++;
	}

	/* '"' or "'" */
	if (url < end && (*url == '"' || *url == '\'')) {
		quote = *url;
		url++;
	}

	/* Start of URL */
	refresh = url;

	if (quote != 0) {
		/* url-sq | url-dq */
		while (url < end && *url != quote)
			url++;
	} else {
		/* url-nq */
		while (url < end && !isspace(*url))
			url++;
	}

	/* '"' or "'" or *LWS (we don't care) */
	if (url > refresh) {
		/* There's a URL */
		new_url = strndup(refresh, url - refresh);
		if (new_url == NULL) {
			dom_string_unref(content);
			return NSERROR_NOMEM;
		}

		error = nsurl_join(c->base_url, new_url, &nsurl);
		if (error == NSERROR_OK) {
			/* broadcast valid refresh url */

			c->base.refresh = nsurl;

			content_broadcast(&c->base, CONTENT_MSG_REFRESH, msg_data);
		}

		free(new_url);

	}

	dom_string_unref(content);

	return error;
}

/**
 * Search for meta refresh
 *
 * http://wp.netscape.com/assist/net_sites/pushpull.html
 *
 * \param c content structure
 * \param head xml node of head element
 * \return true on success, false otherwise (error reported)
 */

static nserror html_meta_refresh(html_content *c, dom_node *head)
{
	dom_node *n, *next;
	dom_exception exc;
	nserror ns_error = NSERROR_OK;

	if (head == NULL) {
		return ns_error;
	}

	exc = dom_node_get_first_child(head, &n);
	if (exc != DOM_NO_ERR) {
		return NSERROR_DOM;
	}

	while (n != NULL) {
		dom_node_type type;

		exc = dom_node_get_node_type(n, &type);
		if (exc != DOM_NO_ERR) {
			dom_node_unref(n);
			return NSERROR_DOM;
		}

		if (type == DOM_ELEMENT_NODE) {
			dom_string *name;

			exc = dom_node_get_node_name(n, &name);
			if (exc != DOM_NO_ERR) {
				dom_node_unref(n);
				return NSERROR_DOM;
			}

			/* Recurse into noscript elements */
			if (dom_string_caseless_lwc_isequal(name, corestring_lwc_noscript)) {
				ns_error = html_meta_refresh(c, n);
				if (ns_error != NSERROR_OK) {
					/* Some error occurred */
					dom_string_unref(name);
					dom_node_unref(n);
					return ns_error;
				} else if (c->base.refresh != NULL) {
					/* Meta refresh found - stop */
					dom_string_unref(name);
					dom_node_unref(n);
					return NSERROR_OK;
				}
			} else if (dom_string_caseless_lwc_isequal(name, corestring_lwc_meta)) {
				ns_error = html_meta_refresh_process_element(c, n);
				if (ns_error != NSERROR_OK) {
					/* Some error occurred */
					dom_string_unref(name);
					dom_node_unref(n);
					return ns_error;
				} else if (c->base.refresh != NULL) {
					/* Meta refresh found - stop */
					dom_string_unref(name);
					dom_node_unref(n);
					return NSERROR_OK;
				}
			}
			dom_string_unref(name);
		}

		exc = dom_node_get_next_sibling(n, &next);
		if (exc != DOM_NO_ERR) {
			dom_node_unref(n);
			return NSERROR_DOM;
		}

		dom_node_unref(n);
		n = next;
	}

	return ns_error;
}

/**
 * Update a box whose content has completed rendering.
 */

static void
html_object_done(struct box *box,
		 hlcache_handle *object,
		 bool background)
{
	struct box *b;

	if (background) {
		box->background = object;
		return;
	}

<<<<<<< HEAD
	assert(i != parent->stylesheet_count);

	switch (event->type) {
	case CONTENT_MSG_LOADING:
		break;

	case CONTENT_MSG_READY:
		break;

	case CONTENT_MSG_DONE:
		LOG(("done stylesheet slot %d '%s'", i,
				nsurl_access(hlcache_handle_get_url(css))));
		parent->base.active--;
		LOG(("%d fetches active", parent->base.active));
		break;

	case CONTENT_MSG_ERROR:
		LOG(("stylesheet %s failed: %s",
				nsurl_access(hlcache_handle_get_url(css)),
				event->data.error));
		hlcache_handle_release(css);
		s->data.external = NULL;
		parent->base.active--;
		LOG(("%d fetches active", parent->base.active));
		content_add_error(&parent->base, "?", 0);
		break;

	case CONTENT_MSG_STATUS:
		if (event->data.explicit_status_text == NULL) {
			/* Object content's status text updated */
			html_set_status(parent,
					content_get_status_message(css));
			content_broadcast(&parent->base, CONTENT_MSG_STATUS,
					event->data);
		} else {
			/* Object content wants to set explicit message */
			content_broadcast(&parent->base, CONTENT_MSG_STATUS,
					event->data);
		}
		break;

	case CONTENT_MSG_POINTER:
		/* Really don't want this to continue after the switch */
		return NSERROR_OK;

	default:
		assert(0);
	}
=======
	box->object = object;
>>>>>>> 5a307b5f

	if (!(box->flags & REPLACE_DIM)) {
		/* invalidate parent min, max widths */
		for (b = box; b; b = b->parent)
			b->max_width = UNKNOWN_MAX_WIDTH;

		/* delete any clones of this box */
		while (box->next && (box->next->flags & CLONE)) {
			/* box_free_box(box->next); */
			box->next = box->next->next;
		}
	}
}

/**
 * Handle object fetching or loading failure.
 *
 * \param  box         box containing object which failed to load
 * \param  content     document of type CONTENT_HTML
 * \param  background  the object was the background image for the box
 */

static void
html_object_failed(struct box *box, html_content *content, bool background)
{
	/* Nothing to do */
	return;
}

/**
 * Callback for hlcache_handle_retrieve() for objects.
 */

static nserror
html_object_callback(hlcache_handle *object,
		     const hlcache_event *event,
		     void *pw)
{
	struct content_html_object *o = pw;
	html_content *c = (html_content *) o->parent;
	int x, y;
	struct box *box;

	assert(c->base.status != CONTENT_STATUS_ERROR);

	box = o->box;

	switch (event->type) {
	case CONTENT_MSG_LOADING:
		if (c->base.status != CONTENT_STATUS_LOADING && c->bw != NULL)
			content_open(object,
					c->bw, &c->base,
					box->object_params);
		break;

	case CONTENT_MSG_READY:
		if (content_can_reformat(object)) {
			/* TODO: avoid knowledge of box internals here */
			content_reformat(object, false,
					box->max_width != UNKNOWN_MAX_WIDTH ?
							box->width : 0,
					box->max_width != UNKNOWN_MAX_WIDTH ?
							box->height : 0);

			/* Adjust parent content for new object size */
			html_object_done(box, object, o->background);
			if (c->base.status == CONTENT_STATUS_READY ||
					c->base.status == CONTENT_STATUS_DONE)
				content__reformat(&c->base, false,
						c->base.available_width,
						c->base.height);
		}
		break;

	case CONTENT_MSG_DONE:
		c->base.active--;
		LOG(("%d fetches active", c->base.active));

		html_object_done(box, object, o->background);

		if (c->base.status != CONTENT_STATUS_LOADING &&
				box->flags & REPLACE_DIM) {
			union content_msg_data data;

			if (!box_visible(box))
				break;

			box_coords(box, &x, &y);

			data.redraw.x = x + box->padding[LEFT];
			data.redraw.y = y + box->padding[TOP];
			data.redraw.width = box->width;
			data.redraw.height = box->height;
			data.redraw.full_redraw = true;

			content_broadcast(&c->base, CONTENT_MSG_REDRAW, data);
		}
		break;

	case CONTENT_MSG_ERROR:
		hlcache_handle_release(object);

		o->content = NULL;

		c->base.active--;
		LOG(("%d fetches active", c->base.active));

		content_add_error(&c->base, "?", 0);
		html_object_failed(box, c, o->background);
		break;

	case CONTENT_MSG_STATUS:
		if (event->data.explicit_status_text == NULL) {
			/* Object content's status text updated */
			union content_msg_data data;
			data.explicit_status_text =
					content_get_status_message(object);
			html_set_status(c, data.explicit_status_text);
			content_broadcast(&c->base, CONTENT_MSG_STATUS, data);
		} else {
			/* Object content wants to set explicit message */
			content_broadcast(&c->base, CONTENT_MSG_STATUS,
					event->data);
		}
		break;

	case CONTENT_MSG_REFORMAT:
		break;

	case CONTENT_MSG_REDRAW:
		if (c->base.status != CONTENT_STATUS_LOADING) {
			union content_msg_data data = event->data;

			if (!box_visible(box))
				break;

			box_coords(box, &x, &y);

			if (hlcache_handle_get_content(object) ==
					event->data.redraw.object) {
				data.redraw.x = data.redraw.x *
					box->width / content_get_width(object);
				data.redraw.y = data.redraw.y *
					box->height /
					content_get_height(object);
				data.redraw.width = data.redraw.width *
					box->width / content_get_width(object);
				data.redraw.height = data.redraw.height *
					box->height /
					content_get_height(object);
				data.redraw.object_width = box->width;
				data.redraw.object_height = box->height;
			}

			data.redraw.x += x + box->padding[LEFT];
			data.redraw.y += y + box->padding[TOP];
			data.redraw.object_x += x + box->padding[LEFT];
			data.redraw.object_y += y + box->padding[TOP];

			content_broadcast(&c->base, CONTENT_MSG_REDRAW, data);
		}
		break;

	case CONTENT_MSG_REFRESH:
		if (content_get_type(object) == CONTENT_HTML) {
			/* only for HTML objects */
			schedule(event->data.delay * 100,
					html_object_refresh, o);
		}

		break;

	case CONTENT_MSG_LINK:
		/* Don't care about favicons that aren't on top level content */
		break;

	case CONTENT_MSG_GETCTX: 
		*(event->data.jscontext) = NULL;
		break;

	case CONTENT_MSG_SCROLL:
		if (box->scroll_x != NULL)
			scrollbar_set(box->scroll_x, event->data.scroll.x0,
					false);
		if (box->scroll_y != NULL)
			scrollbar_set(box->scroll_y, event->data.scroll.y0,
					false);
		break;

	case CONTENT_MSG_DRAGSAVE:
	{
		union content_msg_data msg_data;
		if (event->data.dragsave.content == NULL)
			msg_data.dragsave.content = object;
		else
			msg_data.dragsave.content =
					event->data.dragsave.content;

		content_broadcast(&c->base, CONTENT_MSG_DRAGSAVE, msg_data);
	}
		break;

	case CONTENT_MSG_SAVELINK:
	case CONTENT_MSG_POINTER:
		/* These messages are for browser window layer.
		 * we're not interested, so pass them on. */
		content_broadcast(&c->base, event->type, event->data);
		break;

	case CONTENT_MSG_DRAG:
	{
		html_drag_type drag_type = HTML_DRAG_NONE;
		union html_drag_owner drag_owner;
		drag_owner.content = box;

		switch (event->data.drag.type) {
		case CONTENT_DRAG_NONE:
			drag_type = HTML_DRAG_NONE;
			drag_owner.no_owner = true;
			break;
		case CONTENT_DRAG_SCROLL:
			drag_type = HTML_DRAG_CONTENT_SCROLL;
			break;
		case CONTENT_DRAG_SELECTION:
			drag_type = HTML_DRAG_CONTENT_SELECTION;
			break;
		}
		html_set_drag_type(c, drag_type, drag_owner,
				event->data.drag.rect);
	}
		break;

	default:
		assert(0);
	}

	if (c->base.status == CONTENT_STATUS_READY && c->base.active == 0 &&
			(event->type == CONTENT_MSG_LOADING ||
			event->type == CONTENT_MSG_DONE ||
			event->type == CONTENT_MSG_ERROR)) {
		/* all objects have arrived */
		content__reformat(&c->base, false, c->base.available_width,
				c->base.height);
		html_set_status(c, "");
		content_set_done(&c->base);
	}

	/* If  1) the configuration option to reflow pages while objects are
	 *        fetched is set
	 *     2) an object is newly fetched & converted,
	 *     3) the box's dimensions need to change due to being replaced
	 *     4) the object's parent HTML is ready for reformat,
	 *     5) the time since the previous reformat is more than the
	 *        configured minimum time between reformats
	 * then reformat the page to display newly fetched objects */
	else if (nsoption_bool(incremental_reflow) &&
			event->type == CONTENT_MSG_DONE &&
			!(box->flags & REPLACE_DIM) &&
			(c->base.status == CONTENT_STATUS_READY ||
			 c->base.status == CONTENT_STATUS_DONE) &&
			(wallclock() > c->base.reformat_time)) {
		content__reformat(&c->base, false, c->base.available_width,
				c->base.height);
	}

	return NSERROR_OK;
}

/**
 * Start a fetch for an object required by a page, replacing an existing object.
 *
 * \param  object          Object to replace
 * \param  url             URL of object to fetch (copied)
 * \return  true on success, false on memory exhaustion
 */

static bool html_replace_object(struct content_html_object *object, nsurl *url)
{
	html_content *c;
	hlcache_child_context child;
	html_content *page;
	nserror error;

	assert(object != NULL);

	c = (html_content *) object->parent;

	child.charset = c->encoding;
	child.quirks = c->base.quirks;

	if (object->content != NULL) {
		/* remove existing object */
		if (content_get_status(object->content) != CONTENT_STATUS_DONE) {
			c->base.active--;
			LOG(("%d fetches active", c->base.active));
		}

		hlcache_handle_release(object->content);
		object->content = NULL;

		object->box->object = NULL;
	}

	/* initialise fetch */
	error = hlcache_handle_retrieve(url, HLCACHE_RETRIEVE_SNIFF_TYPE,
			content_get_url(&c->base), NULL,
			html_object_callback, object, &child,
			object->permitted_types,
			&object->content);

	if (error != NSERROR_OK)
		return false;

	for (page = c; page != NULL; page = page->page) {
		page->base.active++;
		LOG(("%d fetches active", c->base.active));

		page->base.status = CONTENT_STATUS_READY;
	}

	return true;
}

/**
 * schedule() callback for object refresh
 */

static void html_object_refresh(void *p)
{
	struct content_html_object *object = p;
	nsurl *refresh_url;

	assert(content_get_type(object->content) == CONTENT_HTML);

	refresh_url = content_get_refresh_url(object->content);

	/* Ignore if refresh URL has gone
	 * (may happen if fetch errored) */
	if (refresh_url == NULL)
		return;

	content_invalidate_reuse_data(object->content);

	if (!html_replace_object(object, refresh_url)) {
		/** \todo handle memory exhaustion */
	}
}


/**
 * Convert a CONTENT_HTML for display.
 *
 * The following steps are carried out in order:
 *
 *  - parsing to an XML tree is completed
 *  - stylesheets are fetched
 *  - the XML tree is converted to a box tree and object fetches are started
 *
 * On exit, the content status will be either CONTENT_STATUS_DONE if the
 * document is completely loaded or CONTENT_STATUS_READY if objects are still
 * being fetched.
 */

static bool html_convert(struct content *c)
{
	html_content *htmlc = (html_content *) c;

	htmlc->base.active--; /* the html fetch is no longer active */
	LOG(("%d fetches active", htmlc->base.active));

	/* if there are no active fetches in progress no scripts are
	 * being fetched or they completed already.
	 */ 
	if (htmlc->base.active == 0) {
		return html_begin_conversion(htmlc);
	}
	return true;
}

bool
html_begin_conversion(html_content *htmlc)
{
	dom_node *html, *head;
	nserror ns_error;
	struct form *f;
	dom_exception exc; /* returned by libdom functions */
	dom_string *node_name = NULL;
	dom_hubbub_error error;

	LOG(("Completing parse"));
	/* complete parsing */
	error = dom_hubbub_parser_completed(htmlc->parser);
	if (error != DOM_HUBBUB_OK) {
		LOG(("Parsing failed"));

		content_broadcast_errorcode(&htmlc->base, 
					    libdom_hubbub_error_to_nserror(error));

		return false;
	}

	/* Give up processing if we've been aborted */
	if (htmlc->aborted) {
		content_broadcast_errorcode(&htmlc->base, NSERROR_STOPPED);
		return false;
	}


	/* complete script execution */
	html_scripts_exec(htmlc);

	/* fire a simple event that bubbles named DOMContentLoaded at
	 * the Document.
	 */

	/* quirks mode */
	exc = dom_document_get_quirks_mode(htmlc->document, &htmlc->quirks);
	if (exc != DOM_NO_ERR) {
		LOG(("error retrieving quirks"));
		/** @todo should this be fatal to the conversion? */
	} 
	LOG(("quirks set to %d", htmlc->quirks));

	/* get encoding */
	if (htmlc->encoding == NULL) {
		const char *encoding;

		encoding = dom_hubbub_parser_get_encoding(htmlc->parser,
					&htmlc->encoding_source);
		if (encoding == NULL) {
			content_broadcast_errorcode(&htmlc->base, 
						    NSERROR_NOMEM);
			return false;
		}

		htmlc->encoding = strdup(encoding);
		if (htmlc->encoding == NULL) {
			content_broadcast_errorcode(&htmlc->base, 
						    NSERROR_NOMEM);
			return false;
		}
	}

	/* locate root element and ensure it is html */
	exc = dom_document_get_document_element(htmlc->document, (void *) &html);
	if ((exc != DOM_NO_ERR) || (html == NULL)) {
		LOG(("error retrieving html element from dom"));
		content_broadcast_errorcode(&htmlc->base, NSERROR_DOM);
		return false;
	}

	exc = dom_node_get_node_name(html, &node_name);
	if ((exc != DOM_NO_ERR) ||
	    (node_name == NULL) ||
	    (!dom_string_caseless_lwc_isequal(node_name,
	    		corestring_lwc_html))) {
		LOG(("root element not html"));
		content_broadcast_errorcode(&htmlc->base, NSERROR_DOM);
		dom_node_unref(html);
		return false;
	}
	dom_string_unref(node_name);

	head = libdom_find_first_element(html, corestring_lwc_head);
	if (head != NULL) {
		ns_error = html_head(htmlc, head);
		if (ns_error != NSERROR_OK) {
			content_broadcast_errorcode(&htmlc->base, ns_error);

			dom_node_unref(html);
			dom_node_unref(head);
			return false;
		}

		/* handle meta refresh */
		ns_error = html_meta_refresh(htmlc, head);
		if (ns_error != NSERROR_OK) {
			content_broadcast_errorcode(&htmlc->base, ns_error);

			dom_node_unref(html);
			dom_node_unref(head);
			return false;
		}
	}

	/* Retrieve forms from parser */
	htmlc->forms = html_forms_get_forms(htmlc->encoding,
			(dom_html_document *) htmlc->document);
	for (f = htmlc->forms; f != NULL; f = f->prev) {
		nsurl *action;

		/* Make all actions absolute */
		if (f->action == NULL || f->action[0] == '\0') {
			/* HTML5 4.10.22.3 step 9 */
			nsurl *doc_addr = content_get_url(&htmlc->base);
			ns_error = nsurl_join(htmlc->base_url,
					      nsurl_access(doc_addr), 
					      &action);
		} else {
			ns_error = nsurl_join(htmlc->base_url, 
					      f->action, 
					      &action);
		}

		if (ns_error != NSERROR_OK) {
			content_broadcast_errorcode(&htmlc->base, ns_error);

			dom_node_unref(html);
			dom_node_unref(head);
			return false;
		}

		free(f->action);
		f->action = strdup(nsurl_access(action));
		nsurl_unref(action);
		if (f->action == NULL) {
			content_broadcast_errorcode(&htmlc->base, 
						    NSERROR_NOMEM);

			dom_node_unref(html);
			dom_node_unref(head);
			return false;
		}

		/* Ensure each form has a document encoding */
		if (f->document_charset == NULL) {
			f->document_charset = strdup(htmlc->encoding);
			if (f->document_charset == NULL) {
				content_broadcast_errorcode(&htmlc->base, 
							    NSERROR_NOMEM);
				dom_node_unref(html);
				dom_node_unref(head);
				return false;
			}
		}
	}

	dom_node_unref(head);
	dom_node_unref(html);

	/* ensure stylesheets are initialised */
	if (html_init_stylesheets(htmlc) == false) {
		return false;
	}

	if (htmlc->base.active == 0) {
		html_finish_conversion(htmlc);
	}

	return true;
}




/**
 * Start a fetch for an object required by a page.
 *
 * \param  c                 content of type CONTENT_HTML
 * \param  url               URL of object to fetch (copied)
 * \param  box               box that will contain the object
 * \param  permitted_types   bitmap of acceptable types
 * \param  available_width   estimate of width of object
 * \param  available_height  estimate of height of object
 * \param  background        this is a background image
 * \return  true on success, false on memory exhaustion
 */

bool html_fetch_object(html_content *c, nsurl *url, struct box *box,
		content_type permitted_types,
		int available_width, int available_height,
		bool background)
{
	struct content_html_object *object;
	hlcache_child_context child;
	nserror error;

	/* If we've already been aborted, don't bother attempting the fetch */
	if (c->aborted)
		return true;

	child.charset = c->encoding;
	child.quirks = c->base.quirks;

	object = calloc(1, sizeof(struct content_html_object));
	if (object == NULL) {
		return false;
	}

	object->parent = (struct content *) c;
	object->next = NULL;
	object->content = NULL;
	object->box = box;
	object->permitted_types = permitted_types;
	object->background = background;

	error = hlcache_handle_retrieve(url,
			HLCACHE_RETRIEVE_SNIFF_TYPE,
			content_get_url(&c->base), NULL,
			html_object_callback, object, &child,
			object->permitted_types, &object->content);
       	if (error != NSERROR_OK) {
		free(object);
		return error != NSERROR_NOMEM;
	}

	/* add to content object list */
	object->next = c->object_list;
	c->object_list = object;

	c->num_objects++;
	c->base.active++;
	LOG(("%d fetches active", c->base.active));

	return true;
}





/**
 * Stop loading a CONTENT_HTML.
 */

static void html_stop(struct content *c)
{
	html_content *htmlc = (html_content *) c;
	struct content_html_object *object;

	switch (c->status) {
	case CONTENT_STATUS_LOADING:
		/* Still loading; simply flag that we've been aborted
		 * html_convert/html_finish_conversion will do the rest */
		htmlc->aborted = true;
		break;
	case CONTENT_STATUS_READY:
		for (object = htmlc->object_list; object != NULL;
				object = object->next) {
			if (object->content == NULL)
				continue;

			if (content_get_status(object->content) ==
					CONTENT_STATUS_DONE)
				; /* already loaded: do nothing */
			else if (content_get_status(object->content) ==
					CONTENT_STATUS_READY)
				hlcache_handle_abort(object->content);
				/* Active count will be updated when
				 * html_object_callback receives
 				 * CONTENT_MSG_DONE from this object */
			else {
				hlcache_handle_abort(object->content);
				hlcache_handle_release(object->content);
				object->content = NULL;

				c->active--;
				LOG(("%d fetches active", c->active));

			}
		}

		/* If there are no further active fetches and we're still
 		 * in the READY state, transition to the DONE state. */
		if (c->status == CONTENT_STATUS_READY && c->active == 0) {
			html_set_status(htmlc, "");
			content_set_done(c);
		}

		break;
	case CONTENT_STATUS_DONE:
		/* Nothing to do */
		break;
	default:
		LOG(("Unexpected status %d", c->status));
		assert(0);
	}
}


/**
 * Reformat a CONTENT_HTML to a new width.
 */

static void html_reformat(struct content *c, int width, int height)
{
	html_content *htmlc = (html_content *) c;
	struct box *layout;
	unsigned int time_before, time_taken;

	time_before = wallclock();

	layout_document(htmlc, width, height);
	layout = htmlc->layout;

	/* width and height are at least margin box of document */
	c->width = layout->x + layout->padding[LEFT] + layout->width +
			layout->padding[RIGHT] + layout->border[RIGHT].width +
			layout->margin[RIGHT];
	c->height = layout->y + layout->padding[TOP] + layout->height +
			layout->padding[BOTTOM] + layout->border[BOTTOM].width +
			layout->margin[BOTTOM];

	/* if boxes overflow right or bottom edge, expand to contain it */
	if (c->width < layout->x + layout->descendant_x1)
		c->width = layout->x + layout->descendant_x1;
	if (c->height < layout->y + layout->descendant_y1)
		c->height = layout->y + layout->descendant_y1;

	selection_reinit(&htmlc->sel, htmlc->layout);

	time_taken = wallclock() - time_before;
	c->reformat_time = wallclock() +
		((time_taken * 3 < nsoption_int(min_reflow_period) ?
		  nsoption_int(min_reflow_period) : time_taken * 3));
}


/**
 * Redraw a box.
 *
 * \param  h	content containing the box, of type CONTENT_HTML
 * \param  box  box to redraw
 */

void html_redraw_a_box(hlcache_handle *h, struct box *box)
{
	int x, y;

	box_coords(box, &x, &y);

	content_request_redraw(h, x, y,
			box->padding[LEFT] + box->width + box->padding[RIGHT],
			box->padding[TOP] + box->height + box->padding[BOTTOM]);
}


/**
 * Redraw a box.
 *
 * \param  h	content containing the box, of type CONTENT_HTML
 * \param  box  box to redraw
 */

void html__redraw_a_box(struct html_content *html, struct box *box)
{
	int x, y;

	box_coords(box, &x, &y);

	content__request_redraw((struct content *)html, x, y,
			box->padding[LEFT] + box->width + box->padding[RIGHT],
			box->padding[TOP] + box->height + box->padding[BOTTOM]);
}

static void html_destroy_frameset(struct content_html_frames *frameset)
{
	int i;

	if (frameset->name) {
		talloc_free(frameset->name);
		frameset->name = NULL;
	}
	if (frameset->url) {
		talloc_free(frameset->url);
		frameset->url = NULL;
	}
	if (frameset->children) {
		for (i = 0; i < (frameset->rows * frameset->cols); i++) {
			if (frameset->children[i].name) {
				talloc_free(frameset->children[i].name);
				frameset->children[i].name = NULL;
			}
			if (frameset->children[i].url) {
				nsurl_unref(frameset->children[i].url);
				frameset->children[i].url = NULL;
			}
		  	if (frameset->children[i].children)
		  		html_destroy_frameset(&frameset->children[i]);
		}
		talloc_free(frameset->children);
		frameset->children = NULL;
	}
}

static void html_destroy_iframe(struct content_html_iframe *iframe)
{
	struct content_html_iframe *next;
	next = iframe;
	while ((iframe = next) != NULL) {
		next = iframe->next;
		if (iframe->name)
			talloc_free(iframe->name);
		if (iframe->url) {
			nsurl_unref(iframe->url);
			iframe->url = NULL;
		}
		talloc_free(iframe);
	}
}


static void html_free_layout(html_content *htmlc)
{
	if (htmlc->bctx != NULL) {
		/* freeing talloc context should let the entire box
		 * set be destroyed 
		 */
		talloc_free(htmlc->bctx);
	}
}

/**
 * Destroy a CONTENT_HTML and free all resources it owns.
 */

static void html_destroy(struct content *c)
{
	html_content *html = (html_content *) c;
	unsigned int i;
	struct form *f, *g;

	LOG(("content %p", c));

	/* Destroy forms */
	for (f = html->forms; f != NULL; f = g) {
		g = f->prev;

		form_free(f);
	}

	imagemap_destroy(html);

	if (c->refresh)
		nsurl_unref(c->refresh);

	if (html->base_url)
		nsurl_unref(html->base_url);

	if (html->parser != NULL) {
		dom_hubbub_parser_destroy(html->parser);
		html->parser = NULL;
	}

	if (html->document != NULL) {
		dom_node_unref(html->document);
	}

	/* Free base target */
	if (html->base_target != NULL) {
	 	free(html->base_target);
	 	html->base_target = NULL;
	}

	/* Free frameset */
	if (html->frameset != NULL) {
		html_destroy_frameset(html->frameset);
		talloc_free(html->frameset);
		html->frameset = NULL;
	}

	/* Free iframes */
	if (html->iframe != NULL) {
		html_destroy_iframe(html->iframe);
		html->iframe = NULL;
	}

	/* Destroy selection context */
	if (html->select_ctx != NULL) {
		css_select_ctx_destroy(html->select_ctx);
		html->select_ctx = NULL;
	}

	if (html->universal != NULL) {
		lwc_string_unref(html->universal);
		html->universal = NULL;
	}

	/* Free stylesheets */
	for (i = 0; i != html->stylesheet_count; i++) {
		if (html->stylesheets[i].type == HTML_STYLESHEET_EXTERNAL &&
				html->stylesheets[i].data.external != NULL) {
			hlcache_handle_release(
					html->stylesheets[i].data.external);
		} else if (html->stylesheets[i].type ==
				HTML_STYLESHEET_INTERNAL &&
				html->stylesheets[i].data.internal != NULL) {
			nscss_destroy_css_data(
					html->stylesheets[i].data.internal);
		}
	}
	free(html->stylesheets);

	/* Free scripts */
	html_free_scripts(html);

	/* Free objects */
	html_destroy_objects(html);

	/* free layout */
	html_free_layout(html);
}


static nserror html_clone(const struct content *old, struct content **newc)
{
	/** \todo Clone HTML specifics */

	/* In the meantime, we should never be called, as HTML contents
	 * cannot be shared and we're not intending to fix printing's
	 * cloning of documents. */
	assert(0 && "html_clone should never be called");

	return true;
}

/**
 * Set the content status.
 */

void html_set_status(html_content *c, const char *extra)
{
	content_set_status(&c->base, extra);
}


/**
 * Handle a window containing a CONTENT_HTML being opened.
 */

static void
html_open(struct content *c,
	  struct browser_window *bw,
	  struct content *page,
	  struct object_params *params)
{
	html_content *html = (html_content *) c;
	struct content_html_object *object, *next;

	html->bw = bw;
	html->page = (html_content *) page;

	html->drag_type = HTML_DRAG_NONE;
	html->drag_owner.no_owner = true;

	/* text selection */
	selection_init(&html->sel, html->layout);
	html->selection_type = HTML_SELECTION_NONE;
	html->selection_owner.none = true;

	for (object = html->object_list; object != NULL; object = next) {
		next = object->next;

		if (object->content == NULL)
			continue;

		if (content_get_type(object->content) == CONTENT_NONE)
			continue;

		content_open(object->content,
				bw, c,
				object->box->object_params);
	}
}


/**
 * Handle a window containing a CONTENT_HTML being closed.
 */

static void html_close(struct content *c)
{
	html_content *html = (html_content *) c;
	struct content_html_object *object, *next;

	selection_clear(&html->sel, false);

	if (html->search != NULL)
		search_destroy_context(html->search);

	html->bw = NULL;

	for (object = html->object_list; object != NULL; object = next) {
		next = object->next;

		if (object->content == NULL)
			continue;

		if (content_get_type(object->content) == CONTENT_NONE)
			continue;

		if (content_get_type(object->content) == CONTENT_HTML)
			schedule_remove(html_object_refresh, object);

		content_close(object->content);
	}
}


/**
 * Return an HTML content's selection context
 */

static void html_clear_selection(struct content *c)
{
	html_content *html = (html_content *) c;

	switch (html->selection_type) {
	case HTML_SELECTION_NONE:
		/* Nothing to do */
		assert(html->selection_owner.none == true);
		break;
	case HTML_SELECTION_TEXTAREA:
		textarea_clear_selection(html->selection_owner.textarea->
				gadget->data.text.ta);
		break;
	case HTML_SELECTION_SELF:
		assert(html->selection_owner.none == false);
		selection_clear(&html->sel, true);
		break;
	case HTML_SELECTION_CONTENT:
		content_clear_selection(html->selection_owner.content->object);
		break;
	default:
		break;
	}

	/* There is no selection now. */
	html->selection_type = HTML_SELECTION_NONE;
	html->selection_owner.none = true;
}


/**
 * Return an HTML content's selection context
 */

static char *html_get_selection(struct content *c)
{
	html_content *html = (html_content *) c;

	switch (html->selection_type) {
	case HTML_SELECTION_TEXTAREA:
		return textarea_get_selection(html->selection_owner.textarea->
				gadget->data.text.ta);
	case HTML_SELECTION_SELF:
		assert(html->selection_owner.none == false);
		return selection_get_copy(&html->sel);
	case HTML_SELECTION_CONTENT:
		return content_get_selection(
				html->selection_owner.content->object);
	case HTML_SELECTION_NONE:
		/* Nothing to do */
		assert(html->selection_owner.none == true);
		break;
	default:
		break;
	}

	return NULL;
}


/**
 * Get access to any content, link URLs and objects (images) currently
 * at the given (x, y) coordinates.
 *
 * \param c	html content to look inside
 * \param x	x-coordinate of point of interest
 * \param y	y-coordinate of point of interest
 * \param data	pointer to contextual_content struct.  Its fields are updated
 *		with pointers to any relevent content, or set to NULL if none.
 */
static void
html_get_contextual_content(struct content *c,
			    int x,
			    int y,
			    struct contextual_content *data)
{
	html_content *html = (html_content *) c;

	struct box *box = html->layout;
	struct box *next;
	int box_x = 0, box_y = 0;

	while ((next = box_at_point(box, x, y, &box_x, &box_y)) != NULL) {
		box = next;

		if (box->style && css_computed_visibility(box->style) ==
				CSS_VISIBILITY_HIDDEN)
			continue;

		if (box->iframe)
			browser_window_get_contextual_content(box->iframe,
					x - box_x, y - box_y, data);

		if (box->object)
			content_get_contextual_content(box->object,
					x - box_x, y - box_y, data);

		if (box->object)
			data->object = box->object;

		if (box->href)
			data->link_url = nsurl_access(box->href);

		if (box->usemap) {
			const char *target = NULL;
			nsurl *url = imagemap_get(html, box->usemap, box_x,
					box_y, x, y, &target);
			/* Box might have imagemap, but no actual link area
			 * at point */
			if (url != NULL)
				data->link_url = nsurl_access(url);
		}
		if (box->gadget) {
			switch (box->gadget->type) {
			case GADGET_TEXTBOX:
			case GADGET_TEXTAREA:
			case GADGET_PASSWORD:
				data->form_features = CTX_FORM_TEXT;
				break;

			case GADGET_FILE:
				data->form_features = CTX_FORM_FILE;
				break;

			default:
				data->form_features = CTX_FORM_NONE;
				break;
			}
		}
	}
}


/**
 * Scroll deepest thing within the content which can be scrolled at given point
 *
 * \param c	html content to look inside
 * \param x	x-coordinate of point of interest
 * \param y	y-coordinate of point of interest
 * \param scrx	number of px try to scroll something in x direction
 * \param scry	number of px try to scroll something in y direction
 * \return true iff scroll was consumed by something in the content
 */
static bool
html_scroll_at_point(struct content *c, int x, int y, int scrx, int scry)
{
	html_content *html = (html_content *) c;

	struct box *box = html->layout;
	struct box *next;
	int box_x = 0, box_y = 0;
	bool handled_scroll = false;

	/* TODO: invert order; visit deepest box first */

	while ((next = box_at_point(box, x, y, &box_x, &box_y)) != NULL) {
		box = next;

		if (box->style && css_computed_visibility(box->style) ==
				CSS_VISIBILITY_HIDDEN)
			continue;

		/* Pass into iframe */
		if (box->iframe && browser_window_scroll_at_point(box->iframe,
				x - box_x, y - box_y, scrx, scry) == true)
			return true;

		/* Pass into textarea widget */
		if (box->gadget && (box->gadget->type == GADGET_TEXTAREA ||
				box->gadget->type == GADGET_PASSWORD ||
				box->gadget->type == GADGET_TEXTBOX) &&
				textarea_scroll(box->gadget->data.text.ta,
						scrx, scry) == true)
			return true;

		/* Pass into object */
		if (box->object != NULL && content_scroll_at_point(
				box->object, x - box_x, y - box_y,
				scrx, scry) == true)
			return true;

		/* Handle box scrollbars */
		if (box->scroll_y && scrollbar_scroll(box->scroll_y, scry))
			handled_scroll = true;

		if (box->scroll_x && scrollbar_scroll(box->scroll_x, scrx))
			handled_scroll = true;

		if (handled_scroll == true)
			return true;
	}

	return false;
}


/**
 * Drop a file onto a content at a particular point, or determine if a file
 * may be dropped onto the content at given point.
 *
 * \param c	html content to look inside
 * \param x	x-coordinate of point of interest
 * \param y	y-coordinate of point of interest
 * \param file	path to file to be dropped, or NULL to know if drop allowed
 * \return true iff file drop has been handled, or if drop possible (NULL file)
 */
static bool html_drop_file_at_point(struct content *c, int x, int y, char *file)
{
	html_content *html = (html_content *) c;

	struct box *box = html->layout;
	struct box *next;
	struct box *file_box = NULL;
	struct box *text_box = NULL;
	int box_x = 0, box_y = 0;

	/* Scan box tree for boxes that can handle drop */
	while ((next = box_at_point(box, x, y, &box_x, &box_y)) != NULL) {
		box = next;

		if (box->style && css_computed_visibility(box->style) ==
				CSS_VISIBILITY_HIDDEN)
			continue;

		if (box->iframe)
			return browser_window_drop_file_at_point(box->iframe,
					x - box_x, y - box_y, file);

		if (box->object && content_drop_file_at_point(box->object,
					x - box_x, y - box_y, file) == true)
			return true;

		if (box->gadget) {
			switch (box->gadget->type) {
				case GADGET_FILE:
					file_box = box;
				break;

				case GADGET_TEXTBOX:
				case GADGET_TEXTAREA:
				case GADGET_PASSWORD:
					text_box = box;
					break;

				default:	/* appease compiler */
					break;
			}
		}
	}

	if (!file_box && !text_box)
		/* No box capable of handling drop */
		return false;

	if (file == NULL)
		/* There is a box capable of handling drop here */
		return true;

	/* Handle the drop */
	if (file_box) {
		/* File dropped on file input */
		utf8_convert_ret ret;
		char *utf8_fn;

		ret = utf8_from_local_encoding(file, 0,
				&utf8_fn);
		if (ret != UTF8_CONVERT_OK) {
			/* A bad encoding should never happen */
			assert(ret != UTF8_CONVERT_BADENC);
			LOG(("utf8_from_local_encoding failed"));
			/* Load was for us - just no memory */
			return true;
		}

		/* Found: update form input */
		free(file_box->gadget->value);
		file_box->gadget->value = utf8_fn;

		/* Redraw box. */
		html__redraw_a_box(html, file_box);

	} else {
		/* File dropped on text input */

		size_t file_len;
		FILE *fp = NULL;
		char *buffer;
		char *utf8_buff;
		utf8_convert_ret ret;
		unsigned int size;
		int bx, by;

		/* Open file */
		fp = fopen(file, "rb");
		if (fp == NULL) {
			/* Couldn't open file, but drop was for us */
			return true;
		}

		/* Get filesize */
		fseek(fp, 0, SEEK_END);
		file_len = ftell(fp);
		fseek(fp, 0, SEEK_SET);

		/* Allocate buffer for file data */
		buffer = malloc(file_len + 1);
		if (buffer == NULL) {
			/* No memory, but drop was for us */
			fclose(fp);
			return true;
		}

		/* Stick file into buffer */
		if (file_len != fread(buffer, 1, file_len, fp)) {
			/* Failed, but drop was for us */
			free(buffer);
			fclose(fp);
			return true;
		}

		/* Done with file */
		fclose(fp);

		/* Ensure buffer's string termination */
		buffer[file_len] = '\0';

		/* TODO: Sniff for text? */

		/* Convert to UTF-8 */
		ret = utf8_from_local_encoding(buffer, file_len, &utf8_buff);
		if (ret != UTF8_CONVERT_OK) {
			/* bad encoding shouldn't happen */
			assert(ret != UTF8_CONVERT_BADENC);
			LOG(("utf8_from_local_encoding failed"));
			free(buffer);
			warn_user("NoMemory", NULL);
			return true;
		}

		/* Done with buffer */
		free(buffer);

		/* Get new length */
		size = strlen(utf8_buff);

		/* Simulate a click over the input box, to place caret */
		box_coords(text_box, &bx, &by);
		textarea_mouse_action(text_box->gadget->data.text.ta,
				BROWSER_MOUSE_PRESS_1, x - bx, y - by);

		/* Paste the file as text */
		textarea_drop_text(text_box->gadget->data.text.ta,
				utf8_buff, size);

		free(utf8_buff);
	}

	return true;
}


/**
 * Dump debug info concerning the html_content
 *
 * \param  bw    The browser window
 * \param  bw    The file to dump to
 */
static void html_debug_dump(struct content *c, FILE *f)
{
	html_content *html = (html_content *) c;

	assert(html != NULL);
	assert(html->layout != NULL);

	box_dump(f, html->layout, 0);
}


/**
 * Set an HTML content's search context
 *
 * \param c	content of type html
 * \param s	search context, or NULL if none
 */

void html_set_search(struct content *c, struct search_context *s)
{
	html_content *html = (html_content *) c;

	html->search = s;
}


/**
 * Return an HTML content's search context
 *
 * \param c	content of type html
 * \return content's search context, or NULL if none
 */

struct search_context *html_get_search(struct content *c)
{
	html_content *html = (html_content *) c;

	return html->search;
}


#if ALWAYS_DUMP_FRAMESET
/**
 * Print a frameset tree to stderr.
 */

static void
html_dump_frameset(struct content_html_frames *frame, unsigned int depth)
{
	unsigned int i;
	int row, col, index;
	const char *unit[] = {"px", "%", "*"};
	const char *scrolling[] = {"auto", "yes", "no"};

	assert(frame);

	fprintf(stderr, "%p ", frame);

	fprintf(stderr, "(%i %i) ", frame->rows, frame->cols);

	fprintf(stderr, "w%g%s ", frame->width.value, unit[frame->width.unit]);
	fprintf(stderr, "h%g%s ", frame->height.value,unit[frame->height.unit]);
	fprintf(stderr, "(margin w%i h%i) ",
			frame->margin_width, frame->margin_height);

	if (frame->name)
		fprintf(stderr, "'%s' ", frame->name);
	if (frame->url)
		fprintf(stderr, "<%s> ", frame->url);

	if (frame->no_resize)
		fprintf(stderr, "noresize ");
	fprintf(stderr, "(scrolling %s) ", scrolling[frame->scrolling]);
	if (frame->border)
		fprintf(stderr, "border %x ",
				(unsigned int) frame->border_colour);

	fprintf(stderr, "\n");

	if (frame->children) {
		for (row = 0; row != frame->rows; row++) {
			for (col = 0; col != frame->cols; col++) {
				for (i = 0; i != depth; i++)
					fprintf(stderr, "  ");
				fprintf(stderr, "(%i %i): ", row, col);
				index = (row * frame->cols) + col;
				html_dump_frameset(&frame->children[index],
						depth + 1);
			}
		}
	}
}

#endif

/**
 * Retrieve HTML document tree
 *
 * \param h  HTML content to retrieve document tree from
 * \return Pointer to document tree
 */
dom_document *html_get_document(hlcache_handle *h)
{
	html_content *c = (html_content *) hlcache_handle_get_content(h);

	assert(c != NULL);

	return c->document;
}

/**
 * Retrieve box tree
 *
 * \param h  HTML content to retrieve tree from
 * \return Pointer to box tree
 *
 * \todo This API must die, as must all use of the box tree outside render/
 */
struct box *html_get_box_tree(hlcache_handle *h)
{
	html_content *c = (html_content *) hlcache_handle_get_content(h);

	assert(c != NULL);

	return c->layout;
}

/**
 * Retrieve the charset of an HTML document
 *
 * \param h  Content to retrieve charset from
 * \return Pointer to charset, or NULL
 */
const char *html_get_encoding(hlcache_handle *h)
{
	html_content *c = (html_content *) hlcache_handle_get_content(h);

	assert(c != NULL);

	return c->encoding;
}

/**
 * Retrieve the charset of an HTML document
 *
 * \param h  Content to retrieve charset from
 * \return Pointer to charset, or NULL
 */
dom_hubbub_encoding_source html_get_encoding_source(hlcache_handle *h)
{
	html_content *c = (html_content *) hlcache_handle_get_content(h);

	assert(c != NULL);

	return c->encoding_source;
}

/**
 * Retrieve framesets used in an HTML document
 *
 * \param h  Content to inspect
 * \return Pointer to framesets, or NULL if none
 */
struct content_html_frames *html_get_frameset(hlcache_handle *h)
{
	html_content *c = (html_content *) hlcache_handle_get_content(h);

	assert(c != NULL);

	return c->frameset;
}

/**
 * Retrieve iframes used in an HTML document
 *
 * \param h  Content to inspect
 * \return Pointer to iframes, or NULL if none
 */
struct content_html_iframe *html_get_iframe(hlcache_handle *h)
{
	html_content *c = (html_content *) hlcache_handle_get_content(h);

	assert(c != NULL);

	return c->iframe;
}

/**
 * Retrieve an HTML content's base URL
 *
 * \param h  Content to retrieve base target from
 * \return Pointer to URL
 */
nsurl *html_get_base_url(hlcache_handle *h)
{
	html_content *c = (html_content *) hlcache_handle_get_content(h);

	assert(c != NULL);

	return c->base_url;
}

/**
 * Retrieve an HTML content's base target
 *
 * \param h  Content to retrieve base target from
 * \return Pointer to target, or NULL if none
 */
const char *html_get_base_target(hlcache_handle *h)
{
	html_content *c = (html_content *) hlcache_handle_get_content(h);

	assert(c != NULL);

	return c->base_target;
}

/**
 * Retrieve stylesheets used by HTML document
 *
 * \param h  Content to retrieve stylesheets from
 * \param n  Pointer to location to receive number of sheets
 * \return Pointer to array of stylesheets
 */
struct html_stylesheet *html_get_stylesheets(hlcache_handle *h, unsigned int *n)
{
	html_content *c = (html_content *) hlcache_handle_get_content(h);

	assert(c != NULL);
	assert(n != NULL);

	*n = c->stylesheet_count;

	return c->stylesheets;
}

/**
 * Retrieve objects used by HTML document
 *
 * \param h  Content to retrieve objects from
 * \param n  Pointer to location to receive number of objects
 * \return Pointer to list of objects
 */
struct content_html_object *html_get_objects(hlcache_handle *h, unsigned int *n)
{
	html_content *c = (html_content *) hlcache_handle_get_content(h);

	assert(c != NULL);
	assert(n != NULL);

	*n = c->num_objects;

	return c->object_list;
}

/**
 * Retrieve layout coordinates of box with given id
 *
 * \param h        HTML document to search
 * \param frag_id  String containing an element id
 * \param x        Updated to global x coord iff id found
 * \param y        Updated to global y coord iff id found
 * \return  true iff id found
 */
bool html_get_id_offset(hlcache_handle *h, lwc_string *frag_id, int *x, int *y)
{
	struct box *pos;
	struct box *layout;

	if (content_get_type(h) != CONTENT_HTML)
		return false;

	layout = html_get_box_tree(h);

	if ((pos = box_find_by_id(layout, frag_id)) != 0) {
		box_coords(pos, x, y);
		return true;
	}
	return false;
}

/**
 * Compute the type of a content
 *
 * \return CONTENT_HTML
 */
static content_type html_content_type(void)
{
	return CONTENT_HTML;
}


static void html_fini(void)
{
	box_construct_fini();

	if (html_user_stylesheet_url != NULL) {
		nsurl_unref(html_user_stylesheet_url);
		html_user_stylesheet_url = NULL;
	}

	if (html_quirks_stylesheet_url != NULL) {
		nsurl_unref(html_quirks_stylesheet_url);
		html_quirks_stylesheet_url = NULL;
	}

	if (html_adblock_stylesheet_url != NULL) {
		nsurl_unref(html_adblock_stylesheet_url);
		html_adblock_stylesheet_url = NULL;
	}

	if (html_default_stylesheet_url != NULL) {
		nsurl_unref(html_default_stylesheet_url);
		html_default_stylesheet_url = NULL;
	}

	if (html_charset != NULL) {
		lwc_string_unref(html_charset);
		html_charset = NULL;
	}
}

static const content_handler html_content_handler = {
	.fini = html_fini,
	.create = html_create,
	.process_data = html_process_data,
	.data_complete = html_convert,
	.reformat = html_reformat,
	.destroy = html_destroy,
	.stop = html_stop,
	.mouse_track = html_mouse_track,
	.mouse_action = html_mouse_action,
	.keypress = html_keypress,
	.redraw = html_redraw,
	.open = html_open,
	.close = html_close,
	.get_selection = html_get_selection,
	.clear_selection = html_clear_selection,
	.get_contextual_content = html_get_contextual_content,
	.scroll_at_point = html_scroll_at_point,
	.drop_file_at_point = html_drop_file_at_point,
	.debug_dump = html_debug_dump,
	.clone = html_clone,
	.type = html_content_type,
	.no_share = true,
};

nserror html_init(void)
{
	uint32_t i;
	lwc_error lerror;
	nserror error;

	lerror = lwc_intern_string("charset", SLEN("charset"), &html_charset);
	if (lerror != lwc_error_ok) {
		error = NSERROR_NOMEM;
		goto error;
	}

	error = nsurl_create("resource:default.css",
			&html_default_stylesheet_url);
	if (error != NSERROR_OK)
		goto error;

	error = nsurl_create("resource:adblock.css",
			&html_adblock_stylesheet_url);
	if (error != NSERROR_OK)
		goto error;

	error = nsurl_create("resource:quirks.css",
			&html_quirks_stylesheet_url);
	if (error != NSERROR_OK)
		goto error;

	error = nsurl_create("resource:user.css",
			&html_user_stylesheet_url);
	if (error != NSERROR_OK)
		goto error;

	error = box_construct_init();
	if (error != NSERROR_OK)
		goto error;

	for (i = 0; i < NOF_ELEMENTS(html_types); i++) {
		error = content_factory_register_handler(html_types[i],
				&html_content_handler);
		if (error != NSERROR_OK)
			goto error;
	}

	return NSERROR_OK;

error:
	html_fini();

	return error;
}

/**
 * Get the browser window containing an HTML content
 *
 * \param  c	HTML content
 * \return the browser window
 */
struct browser_window *html_get_browser_window(struct content *c)
{
	html_content *html = (html_content *) c;

	assert(c != NULL);
	assert(c->handler == &html_content_handler);

	return html->bw;
}<|MERGE_RESOLUTION|>--- conflicted
+++ resolved
@@ -324,7 +324,563 @@
 	unsigned int i;
 	struct html_stylesheet *s;
 
-<<<<<<< HEAD
+	/* Find sheet */
+	for (i = 0, s = parent->stylesheets;
+			i != parent->stylesheet_count; i++, s++) {
+		if (s->type == HTML_STYLESHEET_EXTERNAL &&
+				s->data.external == css)
+			break;
+	}
+
+	assert(i != parent->stylesheet_count);
+
+	switch (event->type) {
+	case CONTENT_MSG_LOADING:
+		break;
+
+	case CONTENT_MSG_READY:
+		break;
+
+	case CONTENT_MSG_DONE:
+		LOG(("done stylesheet slot %d '%s'", i,
+				nsurl_access(hlcache_handle_get_url(css))));
+		parent->base.active--;
+		LOG(("%d fetches active", parent->base.active));
+		break;
+
+	case CONTENT_MSG_ERROR:
+		LOG(("stylesheet %s failed: %s",
+				nsurl_access(hlcache_handle_get_url(css)),
+				event->data.error));
+		hlcache_handle_release(css);
+		s->data.external = NULL;
+		parent->base.active--;
+		LOG(("%d fetches active", parent->base.active));
+		content_add_error(&parent->base, "?", 0);
+		break;
+
+	case CONTENT_MSG_STATUS:
+		if (event->data.explicit_status_text == NULL) {
+			/* Object content's status text updated */
+			html_set_status(parent,
+					content_get_status_message(css));
+			content_broadcast(&parent->base, CONTENT_MSG_STATUS,
+					event->data);
+		} else {
+			/* Object content wants to set explicit message */
+			content_broadcast(&parent->base, CONTENT_MSG_STATUS,
+					event->data);
+		}
+		break;
+
+	case CONTENT_MSG_POINTER:
+		/* Really don't want this to continue after the switch */
+		return NSERROR_OK;
+
+	default:
+		assert(0);
+	}
+
+	if (parent->base.active == 0) {
+		html_begin_conversion(parent);
+	}
+
+	return NSERROR_OK;
+}
+
+/**
+ * Initialise core stylesheets
+ *
+ * \param c content structure
+ * \return true on success, false if an error occurred
+ */
+
+static bool html_init_stylesheets(html_content *c)
+{
+	nserror ns_error;
+	hlcache_child_context child;
+
+	if (c->stylesheets != NULL) {
+		return true; /* already initialised */
+	}
+
+	/* stylesheet 0 is the base style sheet,
+	 * stylesheet 1 is the quirks mode style sheet,
+	 * stylesheet 2 is the adblocking stylesheet,
+	 * stylesheet 3 is the user stylesheet */
+	c->stylesheets = calloc(STYLESHEET_START, sizeof(struct html_stylesheet));
+	if (c->stylesheets == NULL) {
+		ns_error = NSERROR_NOMEM;
+		goto html_find_stylesheets_no_memory;
+	}
+
+	c->stylesheets[STYLESHEET_BASE].type = HTML_STYLESHEET_EXTERNAL;
+	c->stylesheets[STYLESHEET_BASE].data.external = NULL;
+	c->stylesheets[STYLESHEET_QUIRKS].type = HTML_STYLESHEET_EXTERNAL;
+	c->stylesheets[STYLESHEET_QUIRKS].data.external = NULL;
+	c->stylesheets[STYLESHEET_ADBLOCK].type = HTML_STYLESHEET_EXTERNAL;
+	c->stylesheets[STYLESHEET_ADBLOCK].data.external = NULL;
+	c->stylesheets[STYLESHEET_USER].type = HTML_STYLESHEET_EXTERNAL;
+	c->stylesheets[STYLESHEET_USER].data.external = NULL;
+	c->stylesheet_count = STYLESHEET_START;
+
+	child.charset = c->encoding;
+	child.quirks = c->base.quirks;
+
+	ns_error = hlcache_handle_retrieve(html_default_stylesheet_url, 0,
+			content_get_url(&c->base), NULL,
+			html_convert_css_callback, c, &child, CONTENT_CSS,
+			&c->stylesheets[STYLESHEET_BASE].data.external);
+	if (ns_error != NSERROR_OK)
+		goto html_find_stylesheets_no_memory;
+
+	c->base.active++;
+	LOG(("%d fetches active", c->base.active));
+
+	if (c->quirks == DOM_DOCUMENT_QUIRKS_MODE_FULL) {
+		ns_error = hlcache_handle_retrieve(html_quirks_stylesheet_url,
+				0, content_get_url(&c->base), NULL,
+				html_convert_css_callback, c, &child,
+				CONTENT_CSS,
+				&c->stylesheets[STYLESHEET_QUIRKS].data.external);
+		if (ns_error != NSERROR_OK)
+			goto html_find_stylesheets_no_memory;
+
+		c->base.active++;
+		LOG(("%d fetches active", c->base.active));
+
+	}
+
+	if (nsoption_bool(block_ads)) {
+		ns_error = hlcache_handle_retrieve(html_adblock_stylesheet_url,
+				0, content_get_url(&c->base), NULL,
+				html_convert_css_callback, c, &child, CONTENT_CSS,
+				&c->stylesheets[STYLESHEET_ADBLOCK].
+						data.external);
+		if (ns_error != NSERROR_OK)
+			goto html_find_stylesheets_no_memory;
+
+		c->base.active++;
+		LOG(("%d fetches active", c->base.active));
+
+	}
+
+	ns_error = hlcache_handle_retrieve(html_user_stylesheet_url, 0,
+			content_get_url(&c->base), NULL,
+			html_convert_css_callback, c, &child, CONTENT_CSS,
+			&c->stylesheets[STYLESHEET_USER].data.external);
+	if (ns_error != NSERROR_OK)
+		goto html_find_stylesheets_no_memory;
+
+	c->base.active++;
+	LOG(("%d fetches active", c->base.active));
+
+	return true;
+
+html_find_stylesheets_no_memory:
+	content_broadcast_errorcode(&c->base, ns_error);
+	return false;
+}
+
+/**
+ * Handle notification of inline style completion
+ *
+ * \param css  Inline style object
+ * \param pw   Private data
+ */
+static void html_inline_style_done(struct content_css_data *css, void *pw)
+{
+	html_content *html = pw;
+
+	html->base.active--;
+	LOG(("%d fetches active", html->base.active));
+}
+
+static nserror
+html_stylesheet_from_domnode(html_content *c,
+			     dom_node *node,
+			     struct content_css_data **ret_sheet)
+{
+	dom_node *child, *next;
+	dom_exception exc;
+	struct content_css_data *sheet;
+	nserror error;
+	css_error csserror;
+
+	/* create stylesheet */
+	sheet = calloc(1, sizeof(struct content_css_data));
+	if (sheet == NULL) {
+		return NSERROR_NOMEM;
+	}
+
+	error = nscss_create_css_data(sheet,
+		nsurl_access(c->base_url), NULL, c->quirks,
+		html_inline_style_done, c);
+	if (error != NSERROR_OK) {
+		free(sheet);
+		return error;
+	}
+
+	exc = dom_node_get_first_child(node, &child);
+	if (exc != DOM_NO_ERR) {
+		nscss_destroy_css_data(sheet);
+		free(sheet);
+		return NSERROR_DOM;
+	}
+
+	while (child != NULL) {
+		dom_string *data;
+
+		exc = dom_node_get_text_content(child, &data);
+		if (exc != DOM_NO_ERR) {
+			dom_node_unref(child);
+			nscss_destroy_css_data(sheet);
+			free(sheet);
+			return NSERROR_DOM;
+		}
+
+		if (nscss_process_css_data(sheet, 
+				dom_string_data(data),
+				dom_string_byte_length(data)) == false) {
+			dom_string_unref(data);
+			dom_node_unref(child);
+			nscss_destroy_css_data(sheet);
+			free(sheet);
+			return NSERROR_CSS;
+		}
+
+		dom_string_unref(data);
+
+		exc = dom_node_get_next_sibling(child, &next);
+		if (exc != DOM_NO_ERR) {
+			dom_node_unref(child);
+			nscss_destroy_css_data(sheet);
+			free(sheet);
+			return NSERROR_DOM;
+		}
+
+		dom_node_unref(child);
+		child = next;
+	}
+
+	c->base.active++;
+	LOG(("%d fetches active", c->base.active));
+
+	/* Convert the content -- manually, as we want the result */
+	csserror = nscss_convert_css_data(sheet);
+	if (csserror != CSS_OK) {
+		/* conversion failed */
+		c->base.active--;
+		LOG(("%d fetches active", c->base.active));
+		nscss_destroy_css_data(sheet);
+		free(sheet);
+		return css_error_to_nserror(csserror);
+	}
+
+	*ret_sheet = sheet;
+	return NSERROR_OK;
+}
+
+/**
+ * Process an inline stylesheet in the document.
+ *
+ * \param  c      content structure
+ * \param  style  xml node of style element
+ * \return  true on success, false if an error occurred
+ */
+
+static struct html_stylesheet *
+html_create_style_element(html_content *c, dom_node *style)
+{
+	dom_string *val;
+	dom_exception exc;
+	struct html_stylesheet *stylesheets;
+
+	/* ensure sheets are initialised */
+	if (html_init_stylesheets(c) == false) {
+		return false;
+	}
+
+	/* type='text/css', or not present (invalid but common) */
+	exc = dom_element_get_attribute(style, corestring_dom_type, &val);
+	if (exc == DOM_NO_ERR && val != NULL) {
+		if (!dom_string_caseless_lwc_isequal(val,
+				corestring_lwc_text_css)) {
+			dom_string_unref(val);
+			return NULL;
+		}
+		dom_string_unref(val);
+	}
+
+	/* media contains 'screen' or 'all' or not present */
+	exc = dom_element_get_attribute(style, corestring_dom_media, &val);
+	if (exc == DOM_NO_ERR && val != NULL) {
+		if (strcasestr(dom_string_data(val), "screen") == NULL &&
+				strcasestr(dom_string_data(val),
+						"all") == NULL) {
+			dom_string_unref(val);
+			return NULL;
+		}
+		dom_string_unref(val);
+	}
+
+	/* Extend array */
+	stylesheets = realloc(c->stylesheets, 
+			      sizeof(struct html_stylesheet) * (c->stylesheet_count + 1));
+	if (stylesheets == NULL) {
+
+		content_broadcast_errorcode(&c->base, NSERROR_NOMEM);
+		return false;
+
+	}
+	c->stylesheets = stylesheets;
+
+	c->stylesheets[c->stylesheet_count].type = HTML_STYLESHEET_INTERNAL;
+	c->stylesheets[c->stylesheet_count].node = style;
+	c->stylesheets[c->stylesheet_count].data.internal = NULL;
+	c->stylesheet_count++;
+
+	return c->stylesheets + (c->stylesheet_count - 1);
+}
+
+static bool html_process_style_element_update(html_content *c, dom_node *style)
+{
+	struct content_css_data *sheet = NULL;
+	nserror error;
+	unsigned int i;
+	struct html_stylesheet *s;
+
+	/* Find sheet */
+	for (i = 0, s = c->stylesheets;	i != c->stylesheet_count; i++, s++) {
+		if ((s->type == HTML_STYLESHEET_INTERNAL) &&
+		    (s->node == style))
+			break;
+	}
+	if (i == c->stylesheet_count) {
+		s = html_create_style_element(c, style);
+	}
+	if (s == NULL) {
+		LOG(("Could not find or create inline stylesheet for %p", 
+		     style));
+		return false;
+	}
+
+	LOG(("Found sheet %p slot %d for node %p", s,i, style));
+
+	error = html_stylesheet_from_domnode(c, style, &sheet);
+	if (error != NSERROR_OK) {
+		LOG(("Failed to update sheet"));
+		content_broadcast_errorcode(&c->base, error);
+		return false;
+	}
+
+	LOG(("Updating sheet %p with %p", s->data.internal, sheet));
+
+	/* Update index */
+	if (s->data.internal != NULL) {
+		nscss_destroy_css_data(s->data.internal);
+		free(s->data.internal);
+	}
+	s->data.internal = sheet;
+	return true;
+}
+
+static bool html_process_stylesheet_link(html_content *htmlc, dom_node *node)
+{
+	dom_string *rel, *type_attr, *media, *href;
+	struct html_stylesheet *stylesheets;
+	nsurl *joined;
+	dom_exception exc;
+	nserror ns_error;
+	hlcache_child_context child;
+
+	/* ensure sheets are initialised */
+	if (html_init_stylesheets(htmlc) == false) {
+		return false;
+	}
+
+	/* rel=<space separated list, including 'stylesheet'> */
+	exc = dom_element_get_attribute(node, corestring_dom_rel, &rel);
+	if (exc != DOM_NO_ERR || rel == NULL)
+		return true;
+
+	if (strcasestr(dom_string_data(rel), "stylesheet") == 0) {
+		dom_string_unref(rel);
+		return true;
+	} else if (strcasestr(dom_string_data(rel), "alternate") != 0) {
+		/* Ignore alternate stylesheets */
+		dom_string_unref(rel);
+		return true;
+	}
+	dom_string_unref(rel);
+
+	/* type='text/css' or not present */
+	exc = dom_element_get_attribute(node, corestring_dom_type, &type_attr);
+	if (exc == DOM_NO_ERR && type_attr != NULL) {
+		if (!dom_string_caseless_lwc_isequal(type_attr,
+				corestring_lwc_text_css)) {
+			dom_string_unref(type_attr);
+			return true;
+		}
+		dom_string_unref(type_attr);
+	}
+
+	/* media contains 'screen' or 'all' or not present */
+	exc = dom_element_get_attribute(node, corestring_dom_media, &media);
+	if (exc == DOM_NO_ERR && media != NULL) {
+		if (strcasestr(dom_string_data(media), "screen") == NULL &&
+		    strcasestr(dom_string_data(media), "all") == NULL) {
+			dom_string_unref(media);
+			return true;
+		}
+		dom_string_unref(media);
+	}
+
+	/* href='...' */
+	exc = dom_element_get_attribute(node, corestring_dom_href, &href);
+	if (exc != DOM_NO_ERR || href == NULL)
+		return true;
+
+	/* TODO: only the first preferred stylesheets (ie.
+	 * those with a title attribute) should be loaded
+	 * (see HTML4 14.3) */
+
+	ns_error = nsurl_join(htmlc->base_url, dom_string_data(href), &joined);
+	if (ns_error != NSERROR_OK) {
+		dom_string_unref(href);
+		goto no_memory;
+	}
+	dom_string_unref(href);
+
+	LOG(("linked stylesheet %i '%s'", htmlc->stylesheet_count, nsurl_access(joined)));
+
+	/* extend stylesheets array to allow for new sheet */
+	stylesheets = realloc(htmlc->stylesheets,
+			      sizeof(struct html_stylesheet) * (htmlc->stylesheet_count + 1));
+	if (stylesheets == NULL) {
+		nsurl_unref(joined);
+		ns_error = NSERROR_NOMEM;
+		goto no_memory;
+	}
+
+	htmlc->stylesheets = stylesheets;
+	htmlc->stylesheets[htmlc->stylesheet_count].type = HTML_STYLESHEET_EXTERNAL;
+
+	/* start fetch */
+	child.charset = htmlc->encoding;
+	child.quirks = htmlc->base.quirks;
+
+	ns_error = hlcache_handle_retrieve(joined,
+					   0,
+					   content_get_url(&htmlc->base),
+					   NULL,
+					   html_convert_css_callback,
+					   htmlc,
+					   &child,
+					   CONTENT_CSS,
+					   &htmlc->stylesheets[htmlc->stylesheet_count].data.external);
+
+	nsurl_unref(joined);
+
+	if (ns_error != NSERROR_OK)
+		goto no_memory;
+
+	htmlc->stylesheet_count++;
+
+	htmlc->base.active++;
+	LOG(("%d fetches active", htmlc->base.active));
+
+	return true;
+
+no_memory:
+	content_broadcast_errorcode(&htmlc->base, ns_error);
+	return false;
+}
+
+/* callback for DOMNodeInserted end type */
+static void
+dom_default_action_DOMNodeInserted_cb(struct dom_event *evt, void *pw)
+{
+	dom_event_target *node;
+	dom_node_type type;
+	dom_string *name;
+	dom_exception exc;
+	html_content *htmlc = pw;
+
+	exc = dom_event_get_target(evt, &node);
+	if ((exc == DOM_NO_ERR) && (node != NULL)) {
+		exc = dom_node_get_node_type(node, &type);
+		if ((exc == DOM_NO_ERR) && (type == DOM_ELEMENT_NODE)) {
+			/* an element node has been inserted */
+			exc = dom_node_get_node_name(node, &name);
+			if ((exc == DOM_NO_ERR) && (name != NULL)) {
+				/* LOG(("element htmlc:%p node %p name:%s", htmlc, node, dom_string_data(name))); */
+				if (dom_string_caseless_isequal(name, corestring_dom_link)) {
+					html_process_stylesheet_link(htmlc, (dom_node *)node);
+				}
+			}
+		}
+	}
+}
+
+/* callback for DOMNodeInserted end type */
+static void
+dom_default_action_DOMSubtreeModified_cb(struct dom_event *evt, void *pw)
+{
+	dom_event_target *node;
+	dom_node_type type;
+	dom_string *name;
+	dom_exception exc;
+	html_content *htmlc = pw;
+
+	exc = dom_event_get_target(evt, &node);
+	if ((exc == DOM_NO_ERR) && (node != NULL)) {
+		exc = dom_node_get_node_type(node, &type);
+		if ((exc == DOM_NO_ERR) && (type == DOM_ELEMENT_NODE)) {
+			/* an element node has been inserted */
+			exc = dom_node_get_node_name(node, &name);
+			if ((exc == DOM_NO_ERR) && (name != NULL)) {
+				/* LOG(("element htmlc:%p node:%p name:%s", htmlc, node, dom_string_data(name)));  */
+				if (dom_string_caseless_isequal(name, corestring_dom_style)) {
+					html_process_style_element_update(htmlc, (dom_node *)node);
+				} 
+			}
+		}
+	}
+}
+
+/* callback function selector
+ *
+ * selects a callback function for libdom to call based on the type and phase.
+ * dom_default_action_phase from events/document_event.h
+ *
+ * @return callback function pointer or NULL for none
+ */
+static dom_default_action_callback
+dom_event_fetcher(dom_string *type,
+		  dom_default_action_phase phase,
+		  void **pw)
+{
+	//LOG(("type:%s", dom_string_data(type)));
+
+	if (phase == DOM_DEFAULT_ACTION_END) {
+		if (dom_string_isequal(type, corestring_dom_DOMNodeInserted)) {
+			return dom_default_action_DOMNodeInserted_cb;
+		} else if (dom_string_isequal(type, corestring_dom_DOMSubtreeModified)) {
+			return dom_default_action_DOMSubtreeModified_cb;
+		}
+	}
+	return NULL;
+}
+
+static nserror
+html_create_html_data(html_content *c, const http_parameter *params)
+{
+	lwc_string *charset;
+	nserror nerror;
+	dom_hubbub_parser_params parse_params;
+	dom_hubbub_error error;
+
 	c->parser = NULL;
 	c->document = NULL;
 	c->quirks = DOM_DOCUMENT_QUIRKS_MODE_NONE;
@@ -357,589 +913,6 @@
 	c->scripts_count = 0;
 	c->scripts = NULL;
 	c->jscontext = NULL;
-=======
-	/* Find sheet */
-	for (i = 0, s = parent->stylesheets;
-			i != parent->stylesheet_count; i++, s++) {
-		if (s->type == HTML_STYLESHEET_EXTERNAL &&
-				s->data.external == css)
-			break;
-	}
->>>>>>> 5a307b5f
-
-	assert(i != parent->stylesheet_count);
-
-	switch (event->type) {
-	case CONTENT_MSG_LOADING:
-		break;
-
-	case CONTENT_MSG_READY:
-		break;
-
-	case CONTENT_MSG_DONE:
-		LOG(("done stylesheet slot %d '%s'", i,
-				nsurl_access(hlcache_handle_get_url(css))));
-		parent->base.active--;
-		LOG(("%d fetches active", parent->base.active));
-		break;
-
-	case CONTENT_MSG_ERROR:
-		LOG(("stylesheet %s failed: %s",
-				nsurl_access(hlcache_handle_get_url(css)),
-				event->data.error));
-		hlcache_handle_release(css);
-		s->data.external = NULL;
-		parent->base.active--;
-		LOG(("%d fetches active", parent->base.active));
-		content_add_error(&parent->base, "?", 0);
-		break;
-
-	case CONTENT_MSG_STATUS:
-		if (event->data.explicit_status_text == NULL) {
-			/* Object content's status text updated */
-			html_set_status(parent,
-					content_get_status_message(css));
-			content_broadcast(&parent->base, CONTENT_MSG_STATUS,
-					event->data);
-		} else {
-			/* Object content wants to set explicit message */
-			content_broadcast(&parent->base, CONTENT_MSG_STATUS,
-					event->data);
-		}
-		break;
-
-	default:
-		assert(0);
-	}
-
-	if (parent->base.active == 0) {
-		html_begin_conversion(parent);
-	}
-
-	return NSERROR_OK;
-}
-
-/**
- * Initialise core stylesheets
- *
- * \param c content structure
- * \return true on success, false if an error occurred
- */
-
-static bool html_init_stylesheets(html_content *c)
-{
-	nserror ns_error;
-	hlcache_child_context child;
-
-	if (c->stylesheets != NULL) {
-		return true; /* already initialised */
-	}
-
-	/* stylesheet 0 is the base style sheet,
-	 * stylesheet 1 is the quirks mode style sheet,
-	 * stylesheet 2 is the adblocking stylesheet,
-	 * stylesheet 3 is the user stylesheet */
-	c->stylesheets = calloc(STYLESHEET_START, sizeof(struct html_stylesheet));
-	if (c->stylesheets == NULL) {
-		ns_error = NSERROR_NOMEM;
-		goto html_find_stylesheets_no_memory;
-	}
-
-	c->stylesheets[STYLESHEET_BASE].type = HTML_STYLESHEET_EXTERNAL;
-	c->stylesheets[STYLESHEET_BASE].data.external = NULL;
-	c->stylesheets[STYLESHEET_QUIRKS].type = HTML_STYLESHEET_EXTERNAL;
-	c->stylesheets[STYLESHEET_QUIRKS].data.external = NULL;
-	c->stylesheets[STYLESHEET_ADBLOCK].type = HTML_STYLESHEET_EXTERNAL;
-	c->stylesheets[STYLESHEET_ADBLOCK].data.external = NULL;
-	c->stylesheets[STYLESHEET_USER].type = HTML_STYLESHEET_EXTERNAL;
-	c->stylesheets[STYLESHEET_USER].data.external = NULL;
-	c->stylesheet_count = STYLESHEET_START;
-
-	child.charset = c->encoding;
-	child.quirks = c->base.quirks;
-
-	ns_error = hlcache_handle_retrieve(html_default_stylesheet_url, 0,
-			content_get_url(&c->base), NULL,
-			html_convert_css_callback, c, &child, CONTENT_CSS,
-			&c->stylesheets[STYLESHEET_BASE].data.external);
-	if (ns_error != NSERROR_OK)
-		goto html_find_stylesheets_no_memory;
-
-	c->base.active++;
-	LOG(("%d fetches active", c->base.active));
-
-	if (c->quirks == DOM_DOCUMENT_QUIRKS_MODE_FULL) {
-		ns_error = hlcache_handle_retrieve(html_quirks_stylesheet_url,
-				0, content_get_url(&c->base), NULL,
-				html_convert_css_callback, c, &child,
-				CONTENT_CSS,
-				&c->stylesheets[STYLESHEET_QUIRKS].data.external);
-		if (ns_error != NSERROR_OK)
-			goto html_find_stylesheets_no_memory;
-
-		c->base.active++;
-		LOG(("%d fetches active", c->base.active));
-
-	}
-
-	if (nsoption_bool(block_ads)) {
-		ns_error = hlcache_handle_retrieve(html_adblock_stylesheet_url,
-				0, content_get_url(&c->base), NULL,
-				html_convert_css_callback, c, &child, CONTENT_CSS,
-				&c->stylesheets[STYLESHEET_ADBLOCK].
-						data.external);
-		if (ns_error != NSERROR_OK)
-			goto html_find_stylesheets_no_memory;
-
-		c->base.active++;
-		LOG(("%d fetches active", c->base.active));
-
-	}
-
-	ns_error = hlcache_handle_retrieve(html_user_stylesheet_url, 0,
-			content_get_url(&c->base), NULL,
-			html_convert_css_callback, c, &child, CONTENT_CSS,
-			&c->stylesheets[STYLESHEET_USER].data.external);
-	if (ns_error != NSERROR_OK)
-		goto html_find_stylesheets_no_memory;
-
-	c->base.active++;
-	LOG(("%d fetches active", c->base.active));
-
-	return true;
-
-html_find_stylesheets_no_memory:
-	content_broadcast_errorcode(&c->base, ns_error);
-	return false;
-}
-
-/**
- * Handle notification of inline style completion
- *
- * \param css  Inline style object
- * \param pw   Private data
- */
-static void html_inline_style_done(struct content_css_data *css, void *pw)
-{
-	html_content *html = pw;
-
-	html->base.active--;
-	LOG(("%d fetches active", html->base.active));
-}
-
-static nserror
-html_stylesheet_from_domnode(html_content *c,
-			     dom_node *node,
-			     struct content_css_data **ret_sheet)
-{
-	dom_node *child, *next;
-	dom_exception exc;
-	struct content_css_data *sheet;
-	nserror error;
-	css_error csserror;
-
-	/* create stylesheet */
-	sheet = calloc(1, sizeof(struct content_css_data));
-	if (sheet == NULL) {
-		return NSERROR_NOMEM;
-	}
-
-	error = nscss_create_css_data(sheet,
-		nsurl_access(c->base_url), NULL, c->quirks,
-		html_inline_style_done, c);
-	if (error != NSERROR_OK) {
-		free(sheet);
-		return error;
-	}
-
-	exc = dom_node_get_first_child(node, &child);
-	if (exc != DOM_NO_ERR) {
-		nscss_destroy_css_data(sheet);
-		free(sheet);
-		return NSERROR_DOM;
-	}
-
-	while (child != NULL) {
-		dom_string *data;
-
-		exc = dom_node_get_text_content(child, &data);
-		if (exc != DOM_NO_ERR) {
-			dom_node_unref(child);
-			nscss_destroy_css_data(sheet);
-			free(sheet);
-			return NSERROR_DOM;
-		}
-
-		if (nscss_process_css_data(sheet, 
-				dom_string_data(data),
-				dom_string_byte_length(data)) == false) {
-			dom_string_unref(data);
-			dom_node_unref(child);
-			nscss_destroy_css_data(sheet);
-			free(sheet);
-			return NSERROR_CSS;
-		}
-
-		dom_string_unref(data);
-
-		exc = dom_node_get_next_sibling(child, &next);
-		if (exc != DOM_NO_ERR) {
-			dom_node_unref(child);
-			nscss_destroy_css_data(sheet);
-			free(sheet);
-			return NSERROR_DOM;
-		}
-
-		dom_node_unref(child);
-		child = next;
-	}
-
-	c->base.active++;
-	LOG(("%d fetches active", c->base.active));
-
-	/* Convert the content -- manually, as we want the result */
-	csserror = nscss_convert_css_data(sheet);
-	if (csserror != CSS_OK) {
-		/* conversion failed */
-		c->base.active--;
-		LOG(("%d fetches active", c->base.active));
-		nscss_destroy_css_data(sheet);
-		free(sheet);
-		return css_error_to_nserror(csserror);
-	}
-
-	*ret_sheet = sheet;
-	return NSERROR_OK;
-}
-
-/**
- * Process an inline stylesheet in the document.
- *
- * \param  c      content structure
- * \param  style  xml node of style element
- * \return  true on success, false if an error occurred
- */
-
-static struct html_stylesheet *
-html_create_style_element(html_content *c, dom_node *style)
-{
-	dom_string *val;
-	dom_exception exc;
-	struct html_stylesheet *stylesheets;
-
-	/* ensure sheets are initialised */
-	if (html_init_stylesheets(c) == false) {
-		return false;
-	}
-
-	/* type='text/css', or not present (invalid but common) */
-	exc = dom_element_get_attribute(style, corestring_dom_type, &val);
-	if (exc == DOM_NO_ERR && val != NULL) {
-		if (!dom_string_caseless_lwc_isequal(val,
-				corestring_lwc_text_css)) {
-			dom_string_unref(val);
-			return NULL;
-		}
-		dom_string_unref(val);
-	}
-
-	/* media contains 'screen' or 'all' or not present */
-	exc = dom_element_get_attribute(style, corestring_dom_media, &val);
-	if (exc == DOM_NO_ERR && val != NULL) {
-		if (strcasestr(dom_string_data(val), "screen") == NULL &&
-				strcasestr(dom_string_data(val),
-						"all") == NULL) {
-			dom_string_unref(val);
-			return NULL;
-		}
-		dom_string_unref(val);
-	}
-
-	/* Extend array */
-	stylesheets = realloc(c->stylesheets, 
-			      sizeof(struct html_stylesheet) * (c->stylesheet_count + 1));
-	if (stylesheets == NULL) {
-
-		content_broadcast_errorcode(&c->base, NSERROR_NOMEM);
-		return false;
-
-	}
-	c->stylesheets = stylesheets;
-
-	c->stylesheets[c->stylesheet_count].type = HTML_STYLESHEET_INTERNAL;
-	c->stylesheets[c->stylesheet_count].node = style;
-	c->stylesheets[c->stylesheet_count].data.internal = NULL;
-	c->stylesheet_count++;
-
-	return c->stylesheets + (c->stylesheet_count - 1);
-}
-
-static bool html_process_style_element_update(html_content *c, dom_node *style)
-{
-	struct content_css_data *sheet = NULL;
-	nserror error;
-	unsigned int i;
-	struct html_stylesheet *s;
-
-	/* Find sheet */
-	for (i = 0, s = c->stylesheets;	i != c->stylesheet_count; i++, s++) {
-		if ((s->type == HTML_STYLESHEET_INTERNAL) &&
-		    (s->node == style))
-			break;
-	}
-	if (i == c->stylesheet_count) {
-		s = html_create_style_element(c, style);
-	}
-	if (s == NULL) {
-		LOG(("Could not find or create inline stylesheet for %p", 
-		     style));
-		return false;
-	}
-
-	LOG(("Found sheet %p slot %d for node %p", s,i, style));
-
-	error = html_stylesheet_from_domnode(c, style, &sheet);
-	if (error != NSERROR_OK) {
-		LOG(("Failed to update sheet"));
-		content_broadcast_errorcode(&c->base, error);
-		return false;
-	}
-
-	LOG(("Updating sheet %p with %p", s->data.internal, sheet));
-
-	/* Update index */
-	if (s->data.internal != NULL) {
-		nscss_destroy_css_data(s->data.internal);
-		free(s->data.internal);
-	}
-	s->data.internal = sheet;
-	return true;
-}
-
-static bool html_process_stylesheet_link(html_content *htmlc, dom_node *node)
-{
-	dom_string *rel, *type_attr, *media, *href;
-	struct html_stylesheet *stylesheets;
-	nsurl *joined;
-	dom_exception exc;
-	nserror ns_error;
-	hlcache_child_context child;
-
-	/* ensure sheets are initialised */
-	if (html_init_stylesheets(htmlc) == false) {
-		return false;
-	}
-
-	/* rel=<space separated list, including 'stylesheet'> */
-	exc = dom_element_get_attribute(node, corestring_dom_rel, &rel);
-	if (exc != DOM_NO_ERR || rel == NULL)
-		return true;
-
-	if (strcasestr(dom_string_data(rel), "stylesheet") == 0) {
-		dom_string_unref(rel);
-		return true;
-	} else if (strcasestr(dom_string_data(rel), "alternate") != 0) {
-		/* Ignore alternate stylesheets */
-		dom_string_unref(rel);
-		return true;
-	}
-	dom_string_unref(rel);
-
-	/* type='text/css' or not present */
-	exc = dom_element_get_attribute(node, corestring_dom_type, &type_attr);
-	if (exc == DOM_NO_ERR && type_attr != NULL) {
-		if (!dom_string_caseless_lwc_isequal(type_attr,
-				corestring_lwc_text_css)) {
-			dom_string_unref(type_attr);
-			return true;
-		}
-		dom_string_unref(type_attr);
-	}
-
-	/* media contains 'screen' or 'all' or not present */
-	exc = dom_element_get_attribute(node, corestring_dom_media, &media);
-	if (exc == DOM_NO_ERR && media != NULL) {
-		if (strcasestr(dom_string_data(media), "screen") == NULL &&
-		    strcasestr(dom_string_data(media), "all") == NULL) {
-			dom_string_unref(media);
-			return true;
-		}
-		dom_string_unref(media);
-	}
-
-	/* href='...' */
-	exc = dom_element_get_attribute(node, corestring_dom_href, &href);
-	if (exc != DOM_NO_ERR || href == NULL)
-		return true;
-
-	/* TODO: only the first preferred stylesheets (ie.
-	 * those with a title attribute) should be loaded
-	 * (see HTML4 14.3) */
-
-	ns_error = nsurl_join(htmlc->base_url, dom_string_data(href), &joined);
-	if (ns_error != NSERROR_OK) {
-		dom_string_unref(href);
-		goto no_memory;
-	}
-	dom_string_unref(href);
-
-	LOG(("linked stylesheet %i '%s'", htmlc->stylesheet_count, nsurl_access(joined)));
-
-	/* extend stylesheets array to allow for new sheet */
-	stylesheets = realloc(htmlc->stylesheets,
-			      sizeof(struct html_stylesheet) * (htmlc->stylesheet_count + 1));
-	if (stylesheets == NULL) {
-		nsurl_unref(joined);
-		ns_error = NSERROR_NOMEM;
-		goto no_memory;
-	}
-
-	htmlc->stylesheets = stylesheets;
-	htmlc->stylesheets[htmlc->stylesheet_count].type = HTML_STYLESHEET_EXTERNAL;
-
-	/* start fetch */
-	child.charset = htmlc->encoding;
-	child.quirks = htmlc->base.quirks;
-
-	ns_error = hlcache_handle_retrieve(joined,
-					   0,
-					   content_get_url(&htmlc->base),
-					   NULL,
-					   html_convert_css_callback,
-					   htmlc,
-					   &child,
-					   CONTENT_CSS,
-					   &htmlc->stylesheets[htmlc->stylesheet_count].data.external);
-
-	nsurl_unref(joined);
-
-	if (ns_error != NSERROR_OK)
-		goto no_memory;
-
-	htmlc->stylesheet_count++;
-
-	htmlc->base.active++;
-	LOG(("%d fetches active", htmlc->base.active));
-
-	return true;
-
-no_memory:
-	content_broadcast_errorcode(&htmlc->base, ns_error);
-	return false;
-}
-
-/* callback for DOMNodeInserted end type */
-static void
-dom_default_action_DOMNodeInserted_cb(struct dom_event *evt, void *pw)
-{
-	dom_event_target *node;
-	dom_node_type type;
-	dom_string *name;
-	dom_exception exc;
-	html_content *htmlc = pw;
-
-	exc = dom_event_get_target(evt, &node);
-	if ((exc == DOM_NO_ERR) && (node != NULL)) {
-		exc = dom_node_get_node_type(node, &type);
-		if ((exc == DOM_NO_ERR) && (type == DOM_ELEMENT_NODE)) {
-			/* an element node has been inserted */
-			exc = dom_node_get_node_name(node, &name);
-			if ((exc == DOM_NO_ERR) && (name != NULL)) {
-				/* LOG(("element htmlc:%p node %p name:%s", htmlc, node, dom_string_data(name))); */
-				if (dom_string_caseless_isequal(name, corestring_dom_link)) {
-					html_process_stylesheet_link(htmlc, (dom_node *)node);
-				}
-			}
-		}
-	}
-}
-
-/* callback for DOMNodeInserted end type */
-static void
-dom_default_action_DOMSubtreeModified_cb(struct dom_event *evt, void *pw)
-{
-	dom_event_target *node;
-	dom_node_type type;
-	dom_string *name;
-	dom_exception exc;
-	html_content *htmlc = pw;
-
-	exc = dom_event_get_target(evt, &node);
-	if ((exc == DOM_NO_ERR) && (node != NULL)) {
-		exc = dom_node_get_node_type(node, &type);
-		if ((exc == DOM_NO_ERR) && (type == DOM_ELEMENT_NODE)) {
-			/* an element node has been inserted */
-			exc = dom_node_get_node_name(node, &name);
-			if ((exc == DOM_NO_ERR) && (name != NULL)) {
-				/* LOG(("element htmlc:%p node:%p name:%s", htmlc, node, dom_string_data(name)));  */
-				if (dom_string_caseless_isequal(name, corestring_dom_style)) {
-					html_process_style_element_update(htmlc, (dom_node *)node);
-				} 
-			}
-		}
-	}
-}
-
-/* callback function selector
- *
- * selects a callback function for libdom to call based on the type and phase.
- * dom_default_action_phase from events/document_event.h
- *
- * @return callback function pointer or NULL for none
- */
-static dom_default_action_callback
-dom_event_fetcher(dom_string *type,
-		  dom_default_action_phase phase,
-		  void **pw)
-{
-	//LOG(("type:%s", dom_string_data(type)));
-
-	if (phase == DOM_DEFAULT_ACTION_END) {
-		if (dom_string_isequal(type, corestring_dom_DOMNodeInserted)) {
-			return dom_default_action_DOMNodeInserted_cb;
-		} else if (dom_string_isequal(type, corestring_dom_DOMSubtreeModified)) {
-			return dom_default_action_DOMSubtreeModified_cb;
-		}
-	}
-	return NULL;
-}
-
-static nserror
-html_create_html_data(html_content *c, const http_parameter *params)
-{
-	lwc_string *charset;
-	nserror nerror;
-	dom_hubbub_parser_params parse_params;
-	dom_hubbub_error error;
-
-	c->parser = NULL;
-	c->document = NULL;
-	c->quirks = DOM_DOCUMENT_QUIRKS_MODE_NONE;
-	c->encoding = NULL;
-	c->base_url = nsurl_ref(content_get_url(&c->base));
-	c->base_target = NULL;
-	c->aborted = false;
-	c->bctx = NULL;
-	c->layout = NULL;
-	c->background_colour = NS_TRANSPARENT;
-	c->stylesheet_count = 0;
-	c->stylesheets = NULL;
-	c->select_ctx = NULL;
-	c->universal = NULL;
-	c->num_objects = 0;
-	c->object_list = NULL;
-	c->forms = NULL;
-	c->imagemaps = NULL;
-	c->bw = NULL;
-	c->frameset = NULL;
-	c->iframe = NULL;
-	c->page = NULL;
-	c->font_func = &nsfont;
-	c->drag_type = HTML_DRAG_NONE;
-	c->drag_owner.no_owner = true;
-	c->scripts_count = 0;
-	c->scripts = NULL;
-	c->jscontext = NULL;
 
 	c->base.active = 1; /* The html content itself is active */
 
@@ -1469,68 +1442,17 @@
 
 	url = new_url;
 
-<<<<<<< HEAD
-	case CONTENT_MSG_CARET:
-	{
-		union html_focus_owner focus_owner;
-		focus_owner.content = box;
-
-		switch (event->data.caret.type) {
-		case CONTENT_CARET_REMOVE:
-		case CONTENT_CARET_HIDE:
-			html_set_focus(c, HTML_FOCUS_CONTENT, focus_owner,
-					true, 0, 0, 0, NULL);
-			break;
-		case CONTENT_CARET_SET_POS:
-			html_set_focus(c, HTML_FOCUS_CONTENT, focus_owner,
-					false, event->data.caret.pos.x,
-					event->data.caret.pos.y,
-					event->data.caret.pos.height,
-					event->data.caret.pos.clip);
-			break;
-		}
-	}
-		break;
-
-	case CONTENT_MSG_DRAG:
-	{
-		html_drag_type drag_type = HTML_DRAG_NONE;
-		union html_drag_owner drag_owner;
-		drag_owner.content = box;
-=======
 	/* fracpart? (ignored, as delay is integer only) */
 	while (url < end && (('0' <= *url && *url <= '9') ||
 			*url == '.')) {
 		url++;
 	}
->>>>>>> 5a307b5f
 
 	/* *LWS */
 	while (url < end && isspace(*url)) {
 		url++;
 	}
 
-<<<<<<< HEAD
-	case CONTENT_MSG_SELECTION:
-	{
-		html_selection_type sel_type;
-		union html_selection_owner sel_owner;
-
-		if (event->data.selection.selection) {
-			sel_type = HTML_SELECTION_CONTENT;
-			sel_owner.content = box;
-		} else {
-			sel_type = HTML_SELECTION_NONE;
-			sel_owner.none = true;
-		}
-		html_set_selection(c, sel_type, sel_owner,
-				event->data.selection.read_only);
-	}
-		break;
-
-	default:
-		assert(0);
-=======
 	/* ';' */
 	if (url < end && *url == ';')
 		url++;
@@ -1538,7 +1460,6 @@
 	/* *LWS */
 	while (url < end && isspace(*url)) {
 		url++;
->>>>>>> 5a307b5f
 	}
 
 	if (url == end) {
@@ -1742,58 +1663,7 @@
 		return;
 	}
 
-<<<<<<< HEAD
-	assert(i != parent->stylesheet_count);
-
-	switch (event->type) {
-	case CONTENT_MSG_LOADING:
-		break;
-
-	case CONTENT_MSG_READY:
-		break;
-
-	case CONTENT_MSG_DONE:
-		LOG(("done stylesheet slot %d '%s'", i,
-				nsurl_access(hlcache_handle_get_url(css))));
-		parent->base.active--;
-		LOG(("%d fetches active", parent->base.active));
-		break;
-
-	case CONTENT_MSG_ERROR:
-		LOG(("stylesheet %s failed: %s",
-				nsurl_access(hlcache_handle_get_url(css)),
-				event->data.error));
-		hlcache_handle_release(css);
-		s->data.external = NULL;
-		parent->base.active--;
-		LOG(("%d fetches active", parent->base.active));
-		content_add_error(&parent->base, "?", 0);
-		break;
-
-	case CONTENT_MSG_STATUS:
-		if (event->data.explicit_status_text == NULL) {
-			/* Object content's status text updated */
-			html_set_status(parent,
-					content_get_status_message(css));
-			content_broadcast(&parent->base, CONTENT_MSG_STATUS,
-					event->data);
-		} else {
-			/* Object content wants to set explicit message */
-			content_broadcast(&parent->base, CONTENT_MSG_STATUS,
-					event->data);
-		}
-		break;
-
-	case CONTENT_MSG_POINTER:
-		/* Really don't want this to continue after the switch */
-		return NSERROR_OK;
-
-	default:
-		assert(0);
-	}
-=======
 	box->object = object;
->>>>>>> 5a307b5f
 
 	if (!(box->flags & REPLACE_DIM)) {
 		/* invalidate parent min, max widths */
@@ -2003,6 +1873,28 @@
 		content_broadcast(&c->base, event->type, event->data);
 		break;
 
+	case CONTENT_MSG_CARET:
+	{
+		union html_focus_owner focus_owner;
+		focus_owner.content = box;
+
+		switch (event->data.caret.type) {
+		case CONTENT_CARET_REMOVE:
+		case CONTENT_CARET_HIDE:
+			html_set_focus(c, HTML_FOCUS_CONTENT, focus_owner,
+					true, 0, 0, 0, NULL);
+			break;
+		case CONTENT_CARET_SET_POS:
+			html_set_focus(c, HTML_FOCUS_CONTENT, focus_owner,
+					false, event->data.caret.pos.x,
+					event->data.caret.pos.y,
+					event->data.caret.pos.height,
+					event->data.caret.pos.clip);
+			break;
+		}
+	}
+		break;
+
 	case CONTENT_MSG_DRAG:
 	{
 		html_drag_type drag_type = HTML_DRAG_NONE;
@@ -2023,6 +1915,23 @@
 		}
 		html_set_drag_type(c, drag_type, drag_owner,
 				event->data.drag.rect);
+	}
+		break;
+
+	case CONTENT_MSG_SELECTION:
+	{
+		html_selection_type sel_type;
+		union html_selection_owner sel_owner;
+
+		if (event->data.selection.selection) {
+			sel_type = HTML_SELECTION_CONTENT;
+			sel_owner.content = box;
+		} else {
+			sel_type = HTML_SELECTION_NONE;
+			sel_owner.none = true;
+		}
+		html_set_selection(c, sel_type, sel_owner,
+				event->data.selection.read_only);
 	}
 		break;
 
